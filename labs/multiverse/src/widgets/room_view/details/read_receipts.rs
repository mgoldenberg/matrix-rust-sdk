use matrix_sdk::Room;
use matrix_sdk_base::read_receipts::RoomReadReceipts;
use matrix_sdk_ui::timeline::TimelineItem;
use ratatui::{
    prelude::*,
    widgets::{Block, Borders, Paragraph, Wrap},
};

<<<<<<< HEAD
use crate::{widgets::room_view::DetailsState, TEXT_COLOR};
=======
use crate::{TEXT_COLOR, widgets::room_view::DetailsState};
>>>>>>> d68895f2

pub struct ReadReceipts<'a> {
    state: &'a DetailsState<'a>,
}

impl<'a> ReadReceipts<'a> {
    pub(super) fn new(state: &'a DetailsState<'a>) -> Self {
        Self { state }
    }
}

fn render_room_stats(room: &Room, area: Rect, buf: &mut Buffer) {
    let RoomReadReceipts { num_unread, num_notifications, num_mentions, .. } = room.read_receipts();

    let content = vec![
        Line::from(format!("- unread: {num_unread}")),
        Line::from(format!("- notifications: {num_notifications}")),
        Line::from(format!("- mentions: {num_mentions}")),
        Line::from(""),
        Line::from("---"),
        Line::from(format!("{:?}", room.read_receipts())),
        Line::from("#"),
    ];

    Paragraph::new(content)
        .fg(TEXT_COLOR)
        .wrap(Wrap { trim: false })
        .block(Block::new().borders(Borders::BOTTOM))
        .render(area, buf);
}

impl Widget for &mut ReadReceipts<'_> {
    fn render(self, area: Rect, buf: &mut Buffer)
    where
        Self: Sized,
    {
        if let Some(room) = self.state.selected_room {
            match self.state.selected_item.as_deref() {
                Some(selected_event) => {
                    if let Some(item) = format_timeline_item(selected_event) {
                        Paragraph::new(item)
                            .fg(TEXT_COLOR)
                            .wrap(Wrap { trim: false })
                            .block(Block::new().borders(Borders::BOTTOM))
                            .render(area, buf);
                    } else {
                        render_room_stats(room, area, buf);
                    }
                }
                None => render_room_stats(room, area, buf),
            }
        } else {
            let content = "(room disappeared in the room list service)";
            Paragraph::new(content).fg(TEXT_COLOR).wrap(Wrap { trim: false }).render(area, buf);
        }
    }
}

fn format_timeline_item(item: &TimelineItem) -> Option<Vec<Line<'_>>> {
    let event = item.as_event()?;
    let receipts = event.read_receipts();
    let sender = event.sender();
    let event_id = event.event_id();

    let first_line = Line::from(format!("{sender} - {event_id:?}"));
    let second_line = Line::from(format!("{receipts:?}"));

    Some(vec![first_line, second_line])
}<|MERGE_RESOLUTION|>--- conflicted
+++ resolved
@@ -6,11 +6,7 @@
     widgets::{Block, Borders, Paragraph, Wrap},
 };
 
-<<<<<<< HEAD
-use crate::{widgets::room_view::DetailsState, TEXT_COLOR};
-=======
 use crate::{TEXT_COLOR, widgets::room_view::DetailsState};
->>>>>>> d68895f2
 
 pub struct ReadReceipts<'a> {
     state: &'a DetailsState<'a>,
