--- conflicted
+++ resolved
@@ -1,22 +1,13 @@
 use std::{collections::HashMap, sync::Arc};
 
 use imbl::Vector;
-<<<<<<< HEAD
-use matrix_sdk::{locks::Mutex, ruma::OwnedRoomId, Client, Room};
-=======
 use matrix_sdk::{Client, Room, locks::Mutex, ruma::OwnedRoomId};
->>>>>>> d68895f2
 use matrix_sdk_ui::sync_service::SyncService;
 use ratatui::{prelude::*, widgets::*};
 
 use crate::{
-<<<<<<< HEAD
-    widgets::status::StatusHandle, ALT_ROW_COLOR, HEADER_BG, NORMAL_ROW_COLOR, SELECTED_STYLE_FG,
-    TEXT_COLOR,
-=======
     ALT_ROW_COLOR, HEADER_BG, NORMAL_ROW_COLOR, SELECTED_STYLE_FG, TEXT_COLOR,
     widgets::status::StatusHandle,
->>>>>>> d68895f2
 };
 
 /// Extra room information, like its display name, etc.
