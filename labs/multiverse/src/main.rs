#![allow(clippy::large_enum_variant)]

use std::{
    collections::{HashMap, HashSet},
<<<<<<< HEAD
    io::{self, stdout, Write},
=======
    io::{self, Write, stdout},
>>>>>>> d68895f2
    path::{Path, PathBuf},
    sync::Arc,
    time::{Duration, Instant},
};

use clap::Parser;
use color_eyre::Result;
use crossterm::{
    event::{
        self, DisableMouseCapture, EnableMouseCapture, Event, KeyCode, KeyEvent, KeyModifiers,
    },
    execute,
};
use futures_util::{StreamExt as _, pin_mut};
use imbl::Vector;
use layout::Flex;
use matrix_sdk::{
    AuthSession, Client, SqliteCryptoStore, SqliteEventCacheStore, SqliteStateStore,
    authentication::matrix::MatrixSession,
    config::StoreConfig,
    encryption::{BackupDownloadStrategy, EncryptionSettings},
    reqwest::Url,
    ruma::OwnedRoomId,
<<<<<<< HEAD
    AuthSession, Client, SqliteCryptoStore, SqliteEventCacheStore, SqliteStateStore,
=======
>>>>>>> d68895f2
};
use matrix_sdk_common::locks::Mutex;
use matrix_sdk_ui::{
    Timeline as SdkTimeline,
    room_list_service::{self, filters::new_filter_non_left},
    sync_service::SyncService,
    timeline::{RoomExt as _, TimelineFocus, TimelineItem},
<<<<<<< HEAD
    Timeline as SdkTimeline,
=======
>>>>>>> d68895f2
};
use ratatui::{prelude::*, style::palette::tailwind, widgets::*};
use throbber_widgets_tui::{Throbber, ThrobberState};
use tokio::{spawn, task::JoinHandle};
use tracing::{error, warn};
use tracing_subscriber::EnvFilter;
use widgets::{
    recovery::create_centered_throbber_area, room_view::RoomView, settings::SettingsView,
};

use crate::widgets::{
    help::HelpView,
    room_list::{ExtraRoomInfo, RoomInfos, RoomList, Rooms},
    status::Status,
};

mod widgets;

const HEADER_BG: Color = tailwind::BLUE.c950;
const NORMAL_ROW_COLOR: Color = tailwind::SLATE.c950;
const ALT_ROW_COLOR: Color = tailwind::SLATE.c900;
const SELECTED_STYLE_FG: Color = tailwind::BLUE.c300;
const TEXT_COLOR: Color = tailwind::SLATE.c200;

type Timelines = Arc<Mutex<HashMap<OwnedRoomId, Timeline>>>;

#[derive(Debug, Parser)]
struct Cli {
    /// The homeserver the client should connect to.
    server_name: String,

    /// The path where session specific data should be stored.
    #[clap(default_value = "/tmp/")]
    session_path: PathBuf,

    /// Set the proxy that should be used for the connection.
    #[clap(short, long, env = "PROXY")]
    proxy: Option<Url>,
}

#[derive(Default)]
pub enum GlobalMode {
    /// The default mode, no popout screen is opened.
    #[default]
    Default,
    /// Mode where we have opened the help screen.
    Help,
    /// Mode where we have opened the settings screen.
    Settings { view: SettingsView },
    /// Mode where we are shutting our tasks down and exiting multiverse.
    Exiting { shutdown_task: JoinHandle<()> },
}

/// Helper function to create a centered rect using up certain percentage of the
/// available rect `r`
fn popup_area(area: Rect, percent_x: u16, percent_y: u16) -> Rect {
    let vertical = Layout::vertical([Constraint::Percentage(percent_y)]).flex(Flex::Center);
    let horizontal = Layout::horizontal([Constraint::Percentage(percent_x)]).flex(Flex::Center);
    let [area] = vertical.areas(area);
    let [area] = horizontal.areas(area);
    area
}

#[tokio::main]
async fn main() -> Result<()> {
    let cli = Cli::parse();
    let file_writer = tracing_appender::rolling::hourly(&cli.session_path, "logs-");

    tracing_subscriber::fmt()
        .with_env_filter(EnvFilter::from_default_env())
        .with_ansi(false)
        .with_writer(file_writer)
        .init();

    color_eyre::install()?;

    let client = configure_client(cli).await?;

    let event_cache = client.event_cache();
    event_cache.subscribe()?;

    let terminal = ratatui::init();
    execute!(stdout(), EnableMouseCapture)?;
    let mut app = App::new(client).await?;

    app.run(terminal).await
}

pub struct Timeline {
    timeline: Arc<SdkTimeline>,
    items: Arc<Mutex<Vector<Arc<TimelineItem>>>>,
    task: JoinHandle<()>,
}

#[derive(Default)]
pub struct AppState {
    /// What popup are we showing that is covering the majority of the screen,
    /// mainly used for help and settings screens.
    global_mode: GlobalMode,

    /// State for a global throbber.
    throbber_state: ThrobberState,
}

struct App {
    /// Reference to the main SDK client.
    client: Client,

    /// The sync service used for synchronizing events.
    sync_service: Arc<SyncService>,

    /// Timelines data structures for each room.
    timelines: Timelines,

    /// The room list widget on the left-hand side of the screen.
    room_list: RoomList,

    /// A view displaying the contents of the selected room, the widget on the
    /// right-hand side of the screen.
    room_view: RoomView,

    /// Task listening to room list service changes, and spawning timelines.
    listen_task: JoinHandle<()>,

    /// The status widget at the bottom of the screen.
    status: Status,

    state: AppState,

    last_tick: Instant,
}

impl App {
    const TICK_RATE: Duration = Duration::from_millis(250);

    async fn new(client: Client) -> Result<Self> {
        let sync_service = Arc::new(SyncService::builder(client.clone()).build().await?);

        let rooms = Rooms::default();
        let room_infos = RoomInfos::default();
        let timelines = Timelines::default();

        let room_list_service = sync_service.room_list_service();
        let all_rooms = room_list_service.all_rooms().await?;

        let listen_task = spawn(Self::listen_task(
            rooms.clone(),
            room_infos.clone(),
            timelines.clone(),
            all_rooms,
        ));

        // This will sync (with encryption) until an error happens or the program is
        // stopped.
        sync_service.start().await;

        let status = Status::new();
        let room_list =
            RoomList::new(client.clone(), rooms, room_infos, sync_service.clone(), status.handle());

        let room_view = RoomView::new(client.clone(), timelines.clone(), status.handle());

        Ok(Self {
            sync_service,
            timelines,
            room_list,
            room_view,
            client,
            listen_task,
            status,
            state: AppState::default(),
            last_tick: Instant::now(),
        })
    }

    async fn listen_task(
        rooms: Rooms,
        room_infos: RoomInfos,
        timelines: Timelines,
        all_rooms: room_list_service::RoomList,
    ) {
        let (stream, entries_controller) = all_rooms.entries_with_dynamic_adapters(50_000);
        entries_controller.set_filter(Box::new(new_filter_non_left()));

        pin_mut!(stream);

        let mut previous_rooms = HashSet::new();

        while let Some(diffs) = stream.next().await {
            let all_rooms = {
                // Apply the diffs to the list of room entries.
                let mut rooms = rooms.lock();

                for diff in diffs {
                    diff.apply(&mut rooms);
                }

                // Collect rooms early to release the room entries list lock.
                (*rooms).clone()
            };

            let mut new_rooms = HashMap::new();
            let mut new_timelines = Vec::new();

            // Update all the room info for all rooms.
            for room in all_rooms.iter() {
                let raw_name = room.name();
                let display_name =
                    room.cached_display_name().map(|display_name| display_name.to_string());
                let is_dm = room
                    .is_direct()
                    .await
                    .map_err(|err| {
                        warn!("couldn't figure whether a room is a DM or not: {err}");
                    })
                    .ok();
                room_infos.lock().insert(
                    room.room_id().to_owned(),
                    ExtraRoomInfo { raw_name, display_name, is_dm },
                );
            }

            // Initialize all the new rooms.
            for room in
                all_rooms.into_iter().filter(|room| !previous_rooms.contains(room.room_id()))
            {
                // Initialize the timeline.
                let Ok(timeline) = room
                    .timeline_builder()
                    .with_focus(TimelineFocus::Live { hide_threaded_events: true })
                    .build()
                    .await
                else {
                    error!("error when creating default timeline");
                    continue;
                };

                // Save the timeline in the cache.
                let (items, stream) = timeline.subscribe().await;
                let items = Arc::new(Mutex::new(items));

                // Spawn a timeline task that will listen to all the timeline item changes.
                let i = items.clone();
                let timeline_task = spawn(async move {
                    pin_mut!(stream);
                    let items = i;
                    while let Some(diffs) = stream.next().await {
                        let mut items = items.lock();

                        for diff in diffs {
                            diff.apply(&mut items);
                        }
                    }
                });

                new_timelines.push((
                    room.room_id().to_owned(),
                    Timeline { timeline: Arc::new(timeline), items, task: timeline_task },
                ));

                // Save the room list service room in the cache.
                new_rooms.insert(room.room_id().to_owned(), room);
            }

            previous_rooms.extend(new_rooms.into_keys());

            timelines.lock().extend(new_timelines);
        }
    }

    fn set_global_mode(&mut self, mode: GlobalMode) {
        self.state.global_mode = mode;
    }

    async fn handle_global_event(&mut self, event: Event) -> Result<bool> {
        use KeyCode::*;

        match event {
            Event::Key(KeyEvent { code: F(1), modifiers: KeyModifiers::NONE, .. }) => {
                self.set_global_mode(GlobalMode::Help)
            }

            Event::Key(KeyEvent { code: F(10), modifiers: KeyModifiers::NONE, .. }) => self
                .set_global_mode(GlobalMode::Settings {
                    view: SettingsView::new(self.client.clone(), self.sync_service.clone()),
                }),

            Event::Key(KeyEvent {
                code: Char('j') | Down,
                modifiers: KeyModifiers::CONTROL,
                ..
            }) => {
                self.room_list.next_room().await;
                let room_id = self.room_list.get_selected_room_id();
                self.room_view.set_selected_room(room_id);
            }

            Event::Key(KeyEvent {
                code: Char('k') | Up, modifiers: KeyModifiers::CONTROL, ..
            }) => {
                self.room_list.previous_room().await;
                let room_id = self.room_list.get_selected_room_id();
                self.room_view.set_selected_room(room_id);
            }

            Event::Key(KeyEvent { code: Char('m'), modifiers: KeyModifiers::ALT, .. }) => {
                self.room_view.mark_as_read().await
            }

            Event::Key(KeyEvent { code: Char('q'), modifiers: KeyModifiers::CONTROL, .. }) => {
                if !matches!(self.state.global_mode, GlobalMode::Default) {
                    self.set_global_mode(GlobalMode::Default);
                } else {
                    return Ok(true);
                }
            }

            _ => self.room_view.handle_event(event).await,
        }

        Ok(false)
    }

    fn on_tick(&mut self) {
        self.state.throbber_state.calc_next();

        match &mut self.state.global_mode {
            GlobalMode::Help | GlobalMode::Default | GlobalMode::Exiting { .. } => {}
            GlobalMode::Settings { view } => {
                view.on_tick();
            }
        }
    }

    async fn render_loop(&mut self, mut terminal: Terminal<impl Backend>) -> Result<()> {
        use KeyCode::*;

        loop {
            terminal.draw(|f| f.render_widget(&mut *self, f.area()))?;

            if event::poll(Duration::from_millis(100))? {
                let event = event::read()?;

                match &mut self.state.global_mode {
                    GlobalMode::Default => {
                        if self.handle_global_event(event).await? {
                            let sync_service = self.sync_service.clone();
                            let timelines = self.timelines.clone();
                            let listen_task = self.listen_task.abort_handle();

                            let shutdown_task = spawn(async move {
                                sync_service.stop().await;

                                listen_task.abort();

                                for timeline in timelines.lock().values() {
                                    timeline.task.abort();
                                }
                            });

                            self.set_global_mode(GlobalMode::Exiting { shutdown_task });
                        }
                    }
                    GlobalMode::Help => {
                        if let Event::Key(key) = event
                            && let KeyModifiers::NONE = key.modifiers
                            && let Char('q') | Esc = key.code
                        {
                            self.set_global_mode(GlobalMode::Default)
                        }
                    }
                    GlobalMode::Settings { view } => {
                        if let Event::Key(key) = event
                            && view.handle_key_press(key).await
                        {
                            self.set_global_mode(GlobalMode::Default);
                        }
                    }
                    GlobalMode::Exiting { .. } => {}
                }
            }

            match &self.state.global_mode {
                GlobalMode::Default | GlobalMode::Help | GlobalMode::Settings { .. } => {}
                GlobalMode::Exiting { shutdown_task } => {
                    if shutdown_task.is_finished() {
                        break;
                    }
                }
            }

            if self.last_tick.elapsed() >= Self::TICK_RATE {
                self.on_tick();
                self.last_tick = Instant::now();
            }
        }

        Ok(())
    }

    async fn run(&mut self, terminal: Terminal<impl Backend>) -> Result<()> {
        self.render_loop(terminal).await?;

        // At this point the user has exited the loop, so shut down the application.
        ratatui::restore();
        execute!(stdout(), DisableMouseCapture)?;

        Ok(())
    }
}

impl Widget for &mut App {
    /// Render the whole app.
    fn render(self, area: Rect, buf: &mut Buffer) {
        // Create a space for header, room list and timeline and the footer.
        let vertical =
            Layout::vertical([Constraint::Length(2), Constraint::Min(0), Constraint::Length(1)]);
        let [header_area, rest_area, status_area] = vertical.areas(area);

        // Create two chunks with equal horizontal screen space. One for the list and
        // the other for the info block.
        let horizontal =
            Layout::horizontal([Constraint::Percentage(25), Constraint::Percentage(75)]);
        let [room_list_area, room_view_area] = horizontal.areas(rest_area);

        self.render_title(header_area, buf);
        self.room_list.render(room_list_area, buf);
        self.room_view.render(room_view_area, buf);
        self.status.render(status_area, buf, &mut self.state);

        match &mut self.state.global_mode {
            GlobalMode::Default => {}
            GlobalMode::Exiting { .. } => {
                Clear.render(rest_area, buf);
                let centered = create_centered_throbber_area(area);
                let throbber = Throbber::default()
                    .label("Exiting")
                    .throbber_set(throbber_widgets_tui::BRAILLE_EIGHT_DOUBLE);
                StatefulWidget::render(throbber, centered, buf, &mut self.state.throbber_state);
            }
            GlobalMode::Settings { view } => {
                view.render(area, buf);
            }
            GlobalMode::Help => {
                let mut help_view = HelpView::new();
                help_view.render(area, buf);
            }
        }
    }
}

impl App {
    /// Render the top square (title of the program).
    fn render_title(&self, area: Rect, buf: &mut Buffer) {
        Paragraph::new("Multiverse").bold().centered().render(area, buf);
    }
}

/// Configure the client so it's ready for sync'ing.
///
/// Will log in or reuse a previous session.
async fn configure_client(cli: Cli) -> Result<Client> {
    let Cli { server_name, session_path, proxy } = cli;

    let mut client_builder = Client::builder()
        .store_config(
            StoreConfig::new("multiverse".to_owned())
                .crypto_store(SqliteCryptoStore::open(session_path.join("crypto"), None).await?)
                .state_store(SqliteStateStore::open(session_path.join("state"), None).await?)
                .event_cache_store(
                    SqliteEventCacheStore::open(session_path.join("cache"), None).await?,
                ),
        )
        .server_name_or_homeserver_url(&server_name)
        .with_encryption_settings(EncryptionSettings {
            auto_enable_cross_signing: true,
            backup_download_strategy: BackupDownloadStrategy::AfterDecryptionFailure,
            auto_enable_backups: true,
        })
        .with_enable_share_history_on_invite(true);

    if let Some(proxy_url) = proxy {
        client_builder = client_builder.proxy(proxy_url).disable_ssl_verification();
    }

    let client = client_builder.build().await?;

    // Try reading a session, otherwise create a new one.
    log_in_or_restore_session(&client, &session_path).await?;

    Ok(client)
}

async fn log_in_or_restore_session(client: &Client, session_path: &Path) -> Result<()> {
    let session_path = session_path.join("session.json");

    if let Ok(serialized) = std::fs::read_to_string(&session_path) {
        let session: MatrixSession = serde_json::from_str(&serialized)?;
        client.restore_session(session).await?;
    } else {
        login_with_password(client).await?;

        // Immediately save the session to disk.
        if let Some(session) = client.session() {
            let AuthSession::Matrix(session) = session else {
                panic!("unexpected OAuth 2.0 session")
            };
            let serialized = serde_json::to_string(&session)?;
            std::fs::write(session_path, serialized)?;

            println!("saved session");
        }
    }

    Ok(())
}

/// Asks the user of a username and password, and try to login using the matrix
/// auth with those.
async fn login_with_password(client: &Client) -> Result<()> {
    println!("Logging in with username and password…");

    loop {
        print!("\nUsername: ");
        stdout().flush().expect("Unable to write to stdout");
        let mut username = String::new();
        io::stdin().read_line(&mut username).expect("Unable to read user input");
        username = username.trim().to_owned();

        let password = rpassword::prompt_password("Password.")?;

        match client.matrix_auth().login_username(&username, password.trim()).await {
            Ok(_) => {
                println!("Logged in as {username}");
                break;
            }
            Err(error) => {
                println!("Error logging in: {error}");
                println!("Please try again\n");
            }
        }
    }

    Ok(())
}<|MERGE_RESOLUTION|>--- conflicted
+++ resolved
@@ -2,11 +2,7 @@
 
 use std::{
     collections::{HashMap, HashSet},
-<<<<<<< HEAD
-    io::{self, stdout, Write},
-=======
     io::{self, Write, stdout},
->>>>>>> d68895f2
     path::{Path, PathBuf},
     sync::Arc,
     time::{Duration, Instant},
@@ -30,10 +26,6 @@
     encryption::{BackupDownloadStrategy, EncryptionSettings},
     reqwest::Url,
     ruma::OwnedRoomId,
-<<<<<<< HEAD
-    AuthSession, Client, SqliteCryptoStore, SqliteEventCacheStore, SqliteStateStore,
-=======
->>>>>>> d68895f2
 };
 use matrix_sdk_common::locks::Mutex;
 use matrix_sdk_ui::{
@@ -41,10 +33,6 @@
     room_list_service::{self, filters::new_filter_non_left},
     sync_service::SyncService,
     timeline::{RoomExt as _, TimelineFocus, TimelineItem},
-<<<<<<< HEAD
-    Timeline as SdkTimeline,
-=======
->>>>>>> d68895f2
 };
 use ratatui::{prelude::*, style::palette::tailwind, widgets::*};
 use throbber_widgets_tui::{Throbber, ThrobberState};
