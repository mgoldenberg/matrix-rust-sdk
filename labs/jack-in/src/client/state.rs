use std::{
    sync::Arc,
    time::{Duration, Instant},
};

use futures::{pin_mut, StreamExt};
use futures_signals::{
    signal::Mutable,
    signal_vec::{MutableVec, VecDiff},
};
use matrix_sdk::{
<<<<<<< HEAD
    room::timeline::{Timeline, TimelineItem},
    ruma::OwnedRoomId,
    SlidingSyncView,
=======
    room::timeline::TimelineItem, ruma::OwnedRoomId, SlidingSyncState as ViewState, SlidingSyncView,
>>>>>>> c4884887
};
use tokio::task::JoinHandle;

#[derive(Clone, Default)]
pub struct CurrentRoomSummary {
    pub name: String,
    pub state_events_counts: Vec<(String, usize)>,
    //pub state_events: BTreeMap<String, Vec<SlidingSyncRoom>>,
}

#[derive(Clone, Debug)]
pub struct SlidingSyncState {
    started: Instant,
    view: SlidingSyncView,
    /// the current list selector for the room
    first_render: Option<Duration>,
    full_sync: Option<Duration>,
    current_state: ViewState,
    tl_handle: Mutable<Option<JoinHandle<()>>>,
    pub selected_room: Mutable<Option<OwnedRoomId>>,
    pub current_timeline: MutableVec<Arc<TimelineItem>>,
    pub room_timeline: Mutable<Option<Timeline>>,
}

impl SlidingSyncState {
    pub fn new(view: SlidingSyncView) -> Self {
        Self {
            started: Instant::now(),
            view,
            first_render: None,
            full_sync: None,
            current_state: ViewState::default(),
            tl_handle: Default::default(),
            selected_room: Default::default(),
            current_timeline: Default::default(),
            room_timeline: Default::default(),
        }
    }

    pub fn started(&self) -> &Instant {
        &self.started
    }

    pub fn has_selected_room(&self) -> bool {
        self.selected_room.lock_ref().is_some()
    }

    pub fn select_room(&self, r: Option<OwnedRoomId>) {
        self.current_timeline.lock_mut().clear();
        if let Some(c) = self.tl_handle.lock_mut().take() {
            c.abort();
        }
        if let Some(room) =
            r.as_ref().and_then(|room_id| self.view.rooms.lock_ref().get(room_id).cloned())
        {
            let current_timeline = self.current_timeline.clone();
            let room_timeline = self.room_timeline.clone();
            let handle = tokio::spawn(async move {
                let timeline = room.timeline().await.unwrap();
                let listener = timeline.stream();
                *room_timeline.lock_mut() = Some(timeline);
                pin_mut!(listener);
                while let Some(diff) = listener.next().await {
                    match diff {
                        VecDiff::Clear {} => {
                            current_timeline.lock_mut().clear();
                        }
                        VecDiff::InsertAt { index, value } => {
                            current_timeline.lock_mut().insert_cloned(index, value);
                        }
                        VecDiff::Move { old_index, new_index } => {
                            current_timeline.lock_mut().move_from_to(old_index, new_index);
                        }
                        VecDiff::Pop {} => {
                            current_timeline.lock_mut().pop();
                        }
                        VecDiff::Push { value } => {
                            current_timeline.lock_mut().push_cloned(value);
                        }
                        VecDiff::RemoveAt { index } => {
                            current_timeline.lock_mut().remove(index);
                        }
                        VecDiff::Replace { values } => {
                            current_timeline.lock_mut().replace_cloned(values);
                        }
                        VecDiff::UpdateAt { index, value } => {
                            current_timeline.lock_mut().set_cloned(index, value);
                        }
                    }
                }
            });
            *self.tl_handle.lock_mut() = Some(handle);
        }
        self.selected_room.replace(r);
    }

    pub fn time_to_first_render(&self) -> Option<Duration> {
        self.first_render
    }

    pub fn time_to_full_sync(&self) -> Option<Duration> {
        self.full_sync
    }
    pub fn current_state(&self) -> &ViewState {
        &self.current_state
    }

    pub fn loaded_rooms_count(&self) -> usize {
        self.view.rooms.lock_ref().len()
    }

    pub fn total_rooms_count(&self) -> Option<u32> {
        self.view.rooms_count.get()
    }

    pub fn set_first_render_now(&mut self) {
        self.first_render = Some(self.started.elapsed())
    }

    pub fn view(&self) -> &SlidingSyncView {
        &self.view
    }

    pub fn set_full_sync_now(&mut self) {
        self.full_sync = Some(self.started.elapsed())
    }

    pub fn set_view_state(&mut self, current_state: ViewState) {
        self.current_state = current_state
    }
}<|MERGE_RESOLUTION|>--- conflicted
+++ resolved
@@ -9,13 +9,9 @@
     signal_vec::{MutableVec, VecDiff},
 };
 use matrix_sdk::{
-<<<<<<< HEAD
     room::timeline::{Timeline, TimelineItem},
     ruma::OwnedRoomId,
-    SlidingSyncView,
-=======
-    room::timeline::TimelineItem, ruma::OwnedRoomId, SlidingSyncState as ViewState, SlidingSyncView,
->>>>>>> c4884887
+    SlidingSyncState as ViewState, SlidingSyncView,
 };
 use tokio::task::JoinHandle;
 
