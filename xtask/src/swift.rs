use std::{
    collections::HashMap,
    fs::{copy, create_dir_all, remove_dir_all, remove_file, rename},
};

use camino::{Utf8Path, Utf8PathBuf};
use clap::{Args, Subcommand};
use uniffi_bindgen::{bindings::SwiftBindingGenerator, library_mode::generate_bindings};
use xshell::cmd;

use crate::{Result, sh, workspace};

/// Builds the SDK for Swift as a Static Library or XCFramework.
#[derive(Args)]
pub struct SwiftArgs {
    #[clap(subcommand)]
    cmd: SwiftCommand,
}

#[derive(Subcommand)]
enum SwiftCommand {
    /// Builds the SDK for Swift as a static lib.
    BuildLibrary,

    /// Builds the SDK for Swift as an XCFramework.
    BuildFramework {
        /// Build with the release profile
        #[clap(long)]
        release: bool,

        /// Build with a custom profile, takes precedence over `--release`
        #[clap(long)]
        profile: Option<String>,

        /// Build the given target. This option can be specified multiple times
        /// to build more than one. Omitting this option will build all
        /// supported targets.
        #[clap(long)]
        target: Option<Vec<String>>,

        /// Move the generated xcframework and swift sources into the given
        /// components-folder
        #[clap(long)]
        components_path: Option<Utf8PathBuf>,

        /// The iOS deployment target to use when building the framework.
        ///
        /// Defaults to not being set, which implies that the build will use the
        /// default values provided by the Rust and Xcode toolchains.
        #[clap(long)]
        ios_deployment_target: Option<String>,

        /// Build the targets one by one instead of passing all of them
        /// to cargo in one go, which makes it hang on lesser devices like plain
        /// Apple Silicon M1s
        #[clap(long)]
        sequentially: bool,
    },
}

impl SwiftArgs {
    pub fn run(self) -> Result<()> {
        let sh = sh();
        let _p = sh.push_dir(workspace::root_path()?);

        match self.cmd {
            SwiftCommand::BuildLibrary => build_library(),
            SwiftCommand::BuildFramework {
                release,
                profile,
                components_path,
                target: targets,
                sequentially,
                ios_deployment_target,
            } => {
                // The dev profile seems to cause crashes on some platforms so we default to
                // reldbg (https://github.com/matrix-org/matrix-rust-sdk/issues/4009)
                let profile =
                    profile.as_deref().unwrap_or(if release { "release" } else { "reldbg" });
                build_xcframework(
                    profile,
                    targets,
                    components_path,
                    sequentially,
                    ios_deployment_target.as_deref(),
                )
            }
        }
    }
}

/// A specific build target supported by the SDK.
struct Target {
    triple: &'static str,
    platform: Platform,
    description: &'static str,
}

/// The platform for which a particular target can run on.
#[derive(Hash, PartialEq, Eq, Clone)]
enum Platform {
    Macos,
    Ios,
    IosSimulator,
}

impl Platform {
    /// The human-readable name of the platform.
    fn as_str(&self) -> &str {
        match self {
            Platform::Macos => "macOS",
            Platform::Ios => "iOS",
            Platform::IosSimulator => "iOS Simulator",
        }
    }

    /// The name of the subfolder in which to place the library for the platform
    /// once all architectures are lipo'd together.
    fn lib_folder_name(&self) -> &str {
        match self {
            Platform::Macos => "macos",
            Platform::Ios => "ios",
            Platform::IosSimulator => "ios-simulator",
        }
    }
}
/// The base name of the FFI library.
const FFI_LIBRARY_NAME: &str = "libmatrix_sdk_ffi.a";

/// The features enabled for the FFI library.
const FFI_FEATURES: &str = "native-tls,sentry";

/// The list of targets supported by the SDK.
const TARGETS: &[Target] = &[
    Target { triple: "aarch64-apple-ios", platform: Platform::Ios, description: "iOS" },
    Target {
        triple: "aarch64-apple-darwin",
        platform: Platform::Macos,
        description: "macOS (Apple Silicon)",
    },
    Target {
        triple: "x86_64-apple-darwin",
        platform: Platform::Macos,
        description: "macOS (Intel)",
    },
    Target {
        triple: "aarch64-apple-ios-sim",
        platform: Platform::IosSimulator,
        description: "iOS Simulator (Apple Silicon)",
    },
    Target {
        triple: "x86_64-apple-ios",
        platform: Platform::IosSimulator,
        description: "iOS Simulator (Intel) ",
    },
];

fn build_library() -> Result<()> {
    println!("Running debug library build.");

    let root_directory = workspace::root_path()?;
    let target_directory = workspace::target_path()?;
    let ffi_directory = root_directory.join("bindings/apple/generated/matrix_sdk_ffi");
    let lib_output_dir = target_directory.join("debug");

    create_dir_all(ffi_directory.as_path())?;

    let sh = sh();
    cmd!(sh, "rustup run stable cargo build -p matrix-sdk-ffi --features {FFI_FEATURES}").run()?;

    rename(lib_output_dir.join(FFI_LIBRARY_NAME), ffi_directory.join(FFI_LIBRARY_NAME))?;
    let swift_directory = root_directory.join("bindings/apple/generated/swift");
    create_dir_all(swift_directory.as_path())?;

    generate_uniffi(&ffi_directory.join(FFI_LIBRARY_NAME), &ffi_directory)?;

    let module_map_file = ffi_directory.join("module.modulemap");
    if module_map_file.exists() {
        remove_file(module_map_file.as_path())?;
    }

    consolidate_modulemap_files(&ffi_directory, &ffi_directory)?;
    move_files("swift", &ffi_directory, &swift_directory)?;
    Ok(())
}

fn generate_uniffi(library_path: &Utf8Path, ffi_directory: &Utf8Path) -> Result<()> {
    generate_bindings(library_path, None, &SwiftBindingGenerator, None, ffi_directory, false)?;
    Ok(())
}

fn build_xcframework(
    profile: &str,
    targets: Option<Vec<String>>,
    components_path: Option<Utf8PathBuf>,
    sequentially: bool,
    ios_deployment_target: Option<&str>,
) -> Result<()> {
    let root_dir = workspace::root_path()?;
    let apple_dir = root_dir.join("bindings/apple");
    let generated_dir = apple_dir.join("generated");

    // Cleanup destination folder
    let _ = remove_dir_all(&generated_dir);
    create_dir_all(&generated_dir)?;

    let headers_dir = generated_dir.join("headers");
    // Use a subdirectory to fix conflicts with other UniFFI libraries.
    let headers_module_dir = headers_dir.join("MatrixSDKFFI");
    let swift_dir = generated_dir.join("swift");
    create_dir_all(headers_module_dir.clone())?;
    create_dir_all(swift_dir.clone())?;

    let targets = if let Some(triples) = targets {
        triples
            .iter()
            .map(|t| {
                TARGETS.iter().find(|target| target.triple == *t).expect("Invalid target specified")
            })
            .collect()
    } else {
        TARGETS.iter().collect()
    };

    let platform_build_paths =
        build_targets(targets, profile, sequentially, ios_deployment_target)?;
    let libs = lipo_platform_libraries(&platform_build_paths, &generated_dir)?;

    println!("-- Generating uniffi files");
    let uniffi_lib_path = platform_build_paths.values().next().unwrap().first().unwrap().clone();
    generate_uniffi(&uniffi_lib_path, &generated_dir)?;

    move_files("h", &generated_dir, &headers_module_dir)?;
    consolidate_modulemap_files(&generated_dir, &headers_module_dir)?;

    move_files("swift", &generated_dir, &swift_dir)?;

    println!("-- Generating MatrixSDKFFI.xcframework framework");
    let xcframework_path = generated_dir.join("MatrixSDKFFI.xcframework");
    if xcframework_path.exists() {
        remove_dir_all(&xcframework_path)?;
    }
    let sh = sh();
    let mut cmd = cmd!(sh, "xcodebuild -create-xcframework");
    for p in libs {
        cmd = cmd.arg("-library").arg(p).arg("-headers").arg(&headers_dir)
    }
    cmd.arg("-output").arg(&xcframework_path).run()?;

    // Copy the Swift package manifest to the SDK root for local development.
    copy(apple_dir.join("Debug-Package.swift"), root_dir.join("Package.swift"))?;

    // Copy an empty package to folders we want ignored
    let ignored_package_folders = ["target"];
    for path in ignored_package_folders {
        copy(
            apple_dir.join("Debug-Empty-Package.swift"),
            root_dir.join(path).join("Package.swift"),
        )?;
    }

    // cleaning up the intermediate data
    remove_dir_all(headers_dir.as_path())?;

    if let Some(path) = components_path {
        println!("-- Copying MatrixSDKFFI.xcframework to {path}");
        let framework_target = path.join("MatrixSDKFFI.xcframework");
        let swift_target = path.join("Sources/MatrixRustSDK");
        if framework_target.exists() {
            remove_dir_all(&framework_target)?;
        }
        if swift_target.exists() {
            remove_dir_all(&swift_target)?;
        }
        create_dir_all(&framework_target)?;
        create_dir_all(&swift_target)?;

        let copy_options = fs_extra::dir::CopyOptions { content_only: true, ..Default::default() };

        fs_extra::dir::copy(&xcframework_path, &framework_target, &copy_options)?;
        fs_extra::dir::copy(&swift_dir, &swift_target, &copy_options)?;
    }

    println!("-- All done and hunky dory. Enjoy!");

    Ok(())
}

/// Builds the SDK for the specified targets and profile.
fn build_targets(
    targets: Vec<&Target>,
    profile: &str,
    sequentially: bool,
    ios_deployment_target: Option<&str>,
) -> Result<HashMap<Platform, Vec<Utf8PathBuf>>> {
    let sh = sh();
<<<<<<< HEAD
=======

    // Note: `push_env` stores environment variables and returns a RAII guard that
    // will restore the environment variable to its previous value when dropped.
    let _env_guard1 =
        sh.push_env("CARGO_TARGET_AARCH64_APPLE_IOS_RUSTFLAGS", "-Clinker=/usr/bin/clang");
    let _env_guard2 = sh.push_env("AARCH64_APPLE_IOS_CC", "/usr/bin/clang");
    let _env_guard3 =
        ios_deployment_target.map(|target| sh.push_env("IPHONEOS_DEPLOYMENT_TARGET", target));

>>>>>>> d68895f2
    if sequentially {
        for target in &targets {
            let triple = target.triple;

            println!("-- Building for {}", target.description);
            cmd!(sh, "rustup run stable cargo build -p matrix-sdk-ffi --target {triple} --profile {profile} --features {FFI_FEATURES}")
                .run()?;
        }
    } else {
        let triples = &targets.iter().map(|target| target.triple).collect::<Vec<_>>();
        let mut cmd = cmd!(sh, "rustup run stable cargo build -p matrix-sdk-ffi");
        for triple in triples {
            cmd = cmd.arg("--target").arg(triple);
        }
        cmd = cmd.arg("--profile").arg(profile).arg("--features").arg(FFI_FEATURES);

        println!("-- Building for {} targets", triples.len());
        cmd.run()?;
    }

    // a hashmap of platform to array, where each array contains all the paths for
    // that platform.
    let mut platform_build_paths = HashMap::new();
    for target in targets {
        let path = build_path_for_target(target, profile)?;
        let paths = platform_build_paths.entry(target.platform.clone()).or_insert_with(Vec::new);
        paths.push(path);
    }

    Ok(platform_build_paths)
}

/// The path of the built library for a specific target and profile.
fn build_path_for_target(target: &Target, profile: &str) -> Result<Utf8PathBuf> {
    // The builtin dev profile has its files stored under target/debug, all
    // other targets have matching directory names
    let profile_dir_name = if profile == "dev" { "debug" } else { profile };
    Ok(workspace::target_path()?.join(target.triple).join(profile_dir_name).join(FFI_LIBRARY_NAME))
}

/// Lipo's together the libraries for each platform into a single library.
fn lipo_platform_libraries(
    platform_build_paths: &HashMap<Platform, Vec<Utf8PathBuf>>,
    generated_dir: &Utf8Path,
) -> Result<Vec<Utf8PathBuf>> {
    let mut libs = Vec::new();
    let sh = sh();
    for platform in platform_build_paths.keys() {
        let paths = platform_build_paths.get(platform).unwrap();

        if paths.len() == 1 {
            libs.push(paths[0].clone());
            continue;
        }

        let output_folder = generated_dir.join("lipo").join(platform.lib_folder_name());
        create_dir_all(&output_folder)?;

        let output_path = output_folder.join(FFI_LIBRARY_NAME);
        let mut cmd = cmd!(sh, "lipo -create");
        for path in paths {
            cmd = cmd.arg(path);
        }
        cmd = cmd.arg("-output").arg(&output_path);

        println!("-- Running Lipo for {}", platform.as_str());
        cmd.run()?;

        libs.push(output_path);
    }
    Ok(libs)
}

/// Moves all files of the specified file extension from one directory into
/// another.
fn move_files(extension: &str, source: &Utf8Path, destination: &Utf8Path) -> Result<()> {
    for entry in source.read_dir_utf8()? {
        let entry = entry?;

        if entry.file_type()?.is_file() {
            let path = entry.path();
            if path.extension() == Some(extension) {
                let file_name = path.file_name().expect("Failed to get file name");
                rename(path, destination.join(file_name)).expect("Failed to move swift file");
            }
        }
    }
    Ok(())
}

/// Consolidates the contents of each modulemap file found in the source
/// directory into a single `module.modulemap` file in the destination
/// directory.
fn consolidate_modulemap_files(source: &Utf8Path, destination: &Utf8Path) -> Result<()> {
    let mut modulemap = String::new();
    for entry in source.read_dir_utf8()? {
        let entry = entry?;

        if entry.file_type()?.is_file() {
            let path = entry.path();
            if path.extension() == Some("modulemap") {
                let contents = std::fs::read_to_string(path)?;
                modulemap.push_str(&contents);
                modulemap.push_str("\n\n");
                remove_file(path)?;
            }
        }
    }

    std::fs::write(destination.join("module.modulemap"), modulemap)?;
    Ok(())
}<|MERGE_RESOLUTION|>--- conflicted
+++ resolved
@@ -294,8 +294,6 @@
     ios_deployment_target: Option<&str>,
 ) -> Result<HashMap<Platform, Vec<Utf8PathBuf>>> {
     let sh = sh();
-<<<<<<< HEAD
-=======
 
     // Note: `push_env` stores environment variables and returns a RAII guard that
     // will restore the environment variable to its previous value when dropped.
@@ -305,7 +303,6 @@
     let _env_guard3 =
         ios_deployment_target.map(|target| sh.push_env("IPHONEOS_DEPLOYMENT_TARGET", target));
 
->>>>>>> d68895f2
     if sequentially {
         for target in &targets {
             let triple = target.triple;
