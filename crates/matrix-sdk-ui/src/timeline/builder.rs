--- conflicted
+++ resolved
@@ -282,252 +282,4 @@
 
         Ok(timeline)
     }
-<<<<<<< HEAD
-}
-
-/// The task that handles the pinned event IDs updates.
-#[instrument(
-    skip_all,
-    fields(
-        room_id = %timeline_controller.room().room_id(),
-    )
-)]
-async fn pinned_events_task<S>(pinned_event_ids_stream: S, timeline_controller: TimelineController)
-where
-    S: Stream<Item = Vec<OwnedEventId>>,
-{
-    pin_mut!(pinned_event_ids_stream);
-
-    while pinned_event_ids_stream.next().await.is_some() {
-        trace!("received a pinned events update");
-
-        match timeline_controller.reload_pinned_events().await {
-            Ok(Some(events)) => {
-                trace!("successfully reloaded pinned events");
-                timeline_controller
-                    .replace_with_initial_remote_events(
-                        events.into_iter(),
-                        RemoteEventOrigin::Pagination,
-                    )
-                    .await;
-            }
-
-            Ok(None) => {
-                // The list of pinned events hasn't changed since the previous
-                // time.
-            }
-
-            Err(err) => {
-                warn!("Failed to reload pinned events: {err}");
-            }
-        }
-    }
-}
-
-/// The task that handles the [`RoomEventCacheUpdate`]s.
-async fn room_event_cache_updates_task(
-    room_event_cache: RoomEventCache,
-    timeline_controller: TimelineController,
-    mut event_subscriber: RoomEventCacheListener,
-    timeline_focus: TimelineFocus,
-) {
-    trace!("Spawned the event subscriber task.");
-
-    loop {
-        trace!("Waiting for an event.");
-
-        let update = match event_subscriber.recv().await {
-            Ok(up) => up,
-            Err(RecvError::Closed) => break,
-            Err(RecvError::Lagged(num_skipped)) => {
-                warn!(num_skipped, "Lagged behind event cache updates, resetting timeline");
-
-                // The updates might have lagged, but the room event cache might have
-                // events, so retrieve them and add them back again to the timeline,
-                // after clearing it.
-                let initial_events = room_event_cache.events().await;
-
-                timeline_controller
-                    .replace_with_initial_remote_events(
-                        initial_events.into_iter(),
-                        RemoteEventOrigin::Cache,
-                    )
-                    .await;
-
-                continue;
-            }
-        };
-
-        match update {
-            RoomEventCacheUpdate::MoveReadMarkerTo { event_id } => {
-                trace!(target = %event_id, "Handling fully read marker.");
-                timeline_controller.handle_fully_read_marker(event_id).await;
-            }
-
-            RoomEventCacheUpdate::UpdateTimelineEvents { diffs, origin } => {
-                trace!("Received new timeline events diffs");
-                let origin = match origin {
-                    EventsOrigin::Sync => RemoteEventOrigin::Sync,
-                    EventsOrigin::Pagination => RemoteEventOrigin::Pagination,
-                    EventsOrigin::Cache => RemoteEventOrigin::Cache,
-                };
-
-                let has_diffs = !diffs.is_empty();
-
-                if matches!(
-                    timeline_focus,
-                    TimelineFocus::Live { .. } | TimelineFocus::Thread { .. }
-                ) {
-                    timeline_controller.handle_remote_events_with_diffs(diffs, origin).await;
-                } else {
-                    // Only handle the remote aggregation for a non-live timeline.
-                    timeline_controller.handle_remote_aggregations(diffs, origin).await;
-                }
-
-                if has_diffs && matches!(origin, RemoteEventOrigin::Cache) {
-                    timeline_controller.retry_event_decryption(None).await;
-                }
-            }
-
-            RoomEventCacheUpdate::AddEphemeralEvents { events } => {
-                trace!("Received new ephemeral events from sync.");
-
-                // TODO: (bnjbvr) ephemeral should be handled by the event cache.
-                timeline_controller.handle_ephemeral_events(events).await;
-            }
-
-            RoomEventCacheUpdate::UpdateMembers { ambiguity_changes } => {
-                if !ambiguity_changes.is_empty() {
-                    let member_ambiguity_changes = ambiguity_changes
-                        .values()
-                        .flat_map(|change| change.user_ids())
-                        .collect::<BTreeSet<_>>();
-                    timeline_controller
-                        .force_update_sender_profiles(&member_ambiguity_changes)
-                        .await;
-                }
-            }
-        }
-    }
-}
-
-/// The task that handles the [`RoomSendQueueUpdate`]s.
-async fn room_send_queue_update_task(
-    mut send_queue_stream: Receiver<RoomSendQueueUpdate>,
-    timeline_controller: TimelineController,
-) {
-    trace!("spawned the local echo task!");
-
-    loop {
-        match send_queue_stream.recv().await {
-            Ok(update) => timeline_controller.handle_room_send_queue_update(update).await,
-
-            Err(RecvError::Lagged(num_missed)) => {
-                warn!("missed {num_missed} local echoes, ignoring those missed");
-            }
-
-            Err(RecvError::Closed) => {
-                trace!("channel closed, exiting the local echo handler");
-                break;
-            }
-        }
-    }
-}
-
-/// The task that handles the room keys from backups.
-async fn room_keys_from_backups_task<S>(stream: S, timeline_controller: TimelineController)
-where
-    S: Stream<Item = Result<BTreeMap<String, BTreeSet<String>>, BroadcastStreamRecvError>>,
-{
-    pin_mut!(stream);
-
-    while let Some(update) = stream.next().await {
-        match update {
-            Ok(info) => {
-                let mut session_ids = BTreeSet::new();
-
-                for set in info.into_values() {
-                    session_ids.extend(set);
-                }
-
-                timeline_controller.retry_event_decryption(Some(session_ids)).await;
-            }
-            // We lagged, so retry every event.
-            Err(_) => timeline_controller.retry_event_decryption(None).await,
-        }
-    }
-}
-
-/// The task that handles the [`BackupState`] updates.
-async fn backup_states_task<S>(backup_states_stream: S, timeline_controller: TimelineController)
-where
-    S: Stream<Item = Result<BackupState, BroadcastStreamRecvError>>,
-{
-    pin_mut!(backup_states_stream);
-
-    while let Some(update) = backup_states_stream.next().await {
-        match update {
-            // If the backup got enabled, or we lagged and thus missed that the backup
-            // might be enabled, retry to decrypt all the events. Please note, depending
-            // on the backup download strategy, this might do two things under the
-            // assumption that the backup contains the relevant room keys:
-            //
-            // 1. It will decrypt the events, if `BackupDownloadStrategy` has been set to `OneShot`.
-            // 2. It will fail to decrypt the event, but try to download the room key to decrypt it
-            //    if the `BackupDownloadStrategy` has been set to `AfterDecryptionFailure`.
-            Ok(BackupState::Enabled) | Err(_) => {
-                timeline_controller.retry_event_decryption(None).await;
-            }
-            // The other states aren't interesting since they are either still enabling
-            // the backup or have the backup in the disabled state.
-            Ok(
-                BackupState::Unknown
-                | BackupState::Creating
-                | BackupState::Resuming
-                | BackupState::Disabling
-                | BackupState::Downloading
-                | BackupState::Enabling,
-            ) => (),
-        }
-    }
-}
-
-/// The task that handles the [`RoomKeyInfo`] updates.
-async fn room_key_received_task<S>(
-    room_keys_received_stream: S,
-    timeline_controller: TimelineController,
-) where
-    S: Stream<Item = Result<Vec<RoomKeyInfo>, BroadcastStreamRecvError>>,
-{
-    pin_mut!(room_keys_received_stream);
-
-    let room_id = timeline_controller.room().room_id();
-
-    while let Some(room_keys) = room_keys_received_stream.next().await {
-        let session_ids = match room_keys {
-            Ok(room_keys) => {
-                let session_ids: BTreeSet<String> = room_keys
-                    .into_iter()
-                    .filter(|info| info.room_id == room_id)
-                    .map(|info| info.session_id)
-                    .collect();
-
-                Some(session_ids)
-            }
-            Err(BroadcastStreamRecvError::Lagged(missed_updates)) => {
-                // We lagged, let's retry to decrypt anything we have, maybe something
-                // was received.
-                warn!(
-                    missed_updates,
-                    "The room keys stream has lagged, retrying to decrypt the whole timeline"
-                );
-
-                None
-            }
-        };
-
-        timeline_controller.retry_event_decryption(session_ids).await;
-    }
-=======
->>>>>>> d68895f2
 }