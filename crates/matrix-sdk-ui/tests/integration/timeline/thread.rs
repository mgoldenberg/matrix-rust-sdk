// Copyright 2023 The Matrix.org Foundation C.I.C.
//
// Licensed under the Apache License, Version 2.0 (the "License");
// you may not use this file except in compliance with the License.
// You may obtain a copy of the License at
//
//     http://www.apache.org/licenses/LICENSE-2.0
//
// Unless required by applicable law or agreed to in writing, software
// distributed under the License is distributed on an "AS IS" BASIS,
// WITHOUT WARRANTIES OR CONDITIONS OF ANY KIND, either express or implied.
// See the License for the specific language governing permissions and
// limitations under the License.

use std::ops::Not as _;

use assert_matches2::{assert_let, assert_matches};
use eyeball_im::VectorDiff;
use futures_util::StreamExt as _;
use matrix_sdk::{
    assert_let_timeout,
    room::reply::{EnforceThread, Reply},
    test_utils::mocks::{MatrixMockServer, RoomRelationsResponseTemplate},
};
use matrix_sdk_test::{
    async_test, event_factory::EventFactory, JoinedRoomBuilder, RoomAccountDataTestEvent, ALICE,
    BOB,
};
use matrix_sdk_ui::timeline::{RoomExt as _, TimelineBuilder, TimelineDetails, TimelineFocus};
use ruma::{
    api::client::receipt::create_receipt::v3::ReceiptType as SendReceiptType,
    event_id,
    events::{
        receipt::{ReceiptThread, ReceiptType},
        room::message::{ReplyWithinThread, RoomMessageEventContentWithoutRelation},
    },
    owned_event_id, room_id, user_id, MilliSecondsSinceUnixEpoch,
};
use stream_assert::assert_pending;
use tokio::task::yield_now;

#[async_test]
async fn test_new_empty_thread() {
    let server = MatrixMockServer::new().await;
    let client = server.client_builder().build().await;

    let room_id = room_id!("!a:b.c");

    let thread_root_event_id = owned_event_id!("$root");

    let room = server.sync_joined_room(&client, room_id).await;

    let timeline = TimelineBuilder::new(&room)
        .with_focus(TimelineFocus::Thread { root_event_id: thread_root_event_id })
        .build()
        .await
        .unwrap();

    let (items, mut timeline_stream) = timeline.subscribe().await;

    // At first, there are no items in the thread timeline.
    assert!(items.is_empty());
    assert_pending!(timeline_stream);
}

#[async_test]
async fn test_thread_backpagination() {
    let server = MatrixMockServer::new().await;
    let client = server.client_builder().build().await;

    let room_id = room_id!("!a:b.c");
    let sender_id = user_id!("@alice:b.c");

    let factory = EventFactory::new().room(room_id).sender(sender_id);

    let thread_root_event_id = owned_event_id!("$root");

    server
        .mock_room_event()
        .match_event_id()
        .ok(factory
            .text_msg("Thread root")
            .sender(sender_id)
            .event_id(&thread_root_event_id)
            .into())
        .mock_once()
        .mount()
        .await;

    let batch1 = vec![
        factory
            .text_msg("Threaded event 4")
            .event_id(event_id!("$4"))
            .in_thread_reply(&thread_root_event_id, event_id!("$2"))
            .into_raw_sync()
            .cast(),
        factory
            .text_msg("Threaded event 3")
            .event_id(event_id!("$3"))
            .in_thread(&thread_root_event_id, event_id!("$2"))
            .into_raw_sync()
            .cast(),
    ];

    let batch2 = vec![
        factory
            .text_msg("Threaded event 2")
            .event_id(event_id!("$2"))
            .in_thread(&thread_root_event_id, event_id!("$1"))
            .into_raw_sync()
            .cast(),
        factory
            .text_msg("Threaded event 1")
            .event_id(event_id!("$1"))
            .in_thread(&thread_root_event_id, event_id!("$root"))
            .into_raw_sync()
            .cast(),
    ];

    server
        .mock_room_relations()
        .match_target_event(thread_root_event_id.clone())
        .ok(RoomRelationsResponseTemplate::default().events(batch1).next_batch("next_batch"))
        .mock_once()
        .mount()
        .await;

    server
        .mock_room_relations()
        .match_target_event(thread_root_event_id.clone())
        .match_from("next_batch")
        .ok(RoomRelationsResponseTemplate::default().events(batch2))
        .mock_once()
        .mount()
        .await;

    let room = server.sync_joined_room(&client, room_id).await;

    let timeline = TimelineBuilder::new(&room)
        .with_focus(TimelineFocus::Thread { root_event_id: thread_root_event_id.clone() })
        .build()
        .await
        .unwrap();

    let (items, mut timeline_stream) = timeline.subscribe().await;

    // At first, there are no items at all.
    assert!(items.is_empty());
    assert_pending!(timeline_stream);

    // We start a first pagination.
    timeline.paginate_backwards(20).await.unwrap();

    // We receive the two events from the first batch, plus a date divider.
    assert_let_timeout!(Some(timeline_updates) = timeline_stream.next());
    assert_eq!(timeline_updates.len(), 3);

    {
        assert_let!(VectorDiff::PushBack { value } = &timeline_updates[0]);
        let event_item = value.as_event().unwrap();
        assert_eq!(event_item.content().as_message().unwrap().body(), "Threaded event 3");
        // In a threaded timeline, threads aren't using the reply fallback, unless
        // they're an actual reply to another thread event.
        assert_matches!(event_item.content().in_reply_to(), None);
    }

    {
        assert_let!(VectorDiff::PushBack { value } = &timeline_updates[1]);
        let event_item = value.as_event().unwrap();
        assert_eq!(event_item.content().as_message().unwrap().body(), "Threaded event 4");
        // But this one is an actual reply to another thread event, so it has the
        // replied-to event correctly set.
        assert_eq!(event_item.content().in_reply_to().unwrap().event_id, event_id!("$2"));
    }

    let hit_start = timeline.paginate_backwards(100).await.unwrap();
    assert!(hit_start);

    assert_let_timeout!(Some(timeline_updates) = timeline_stream.next());

    // Remove date separator and insert a new one plus the remaining threaded
    // events and the thread root.
    assert_eq!(timeline_updates.len(), 3);

    // Check the timeline diffs
    assert_let!(VectorDiff::Insert { index: 1, value } = &timeline_updates[0]);
    let event_item = value.as_event().unwrap();
    assert_eq!(event_item.event_id().unwrap(), thread_root_event_id);
    assert_matches!(event_item.content().in_reply_to(), None);

    assert_let!(VectorDiff::Insert { index: 2, value } = &timeline_updates[1]);
    let event_item = value.as_event().unwrap();
    assert_eq!(event_item.event_id().unwrap(), event_id!("$1"));
    assert_matches!(event_item.content().in_reply_to(), None);

    assert_let!(VectorDiff::Insert { index: 3, value } = &timeline_updates[2]);
    let event_item = value.as_event().unwrap();
    assert_eq!(event_item.event_id().unwrap(), event_id!("$2"));
    assert_matches!(event_item.content().in_reply_to(), None);

    // Check the final items
    let items = timeline.items().await;

    assert_eq!(items.len(), 6);

    assert!(items[0].is_date_divider());

    assert_eq!(items[1].as_event().unwrap().content().as_message().unwrap().body(), "Thread root");

    assert_eq!(
        items[2].as_event().unwrap().content().as_message().unwrap().body(),
        "Threaded event 1"
    );
    assert_eq!(
        items[3].as_event().unwrap().content().as_message().unwrap().body(),
        "Threaded event 2"
    );
    assert_eq!(
        items[4].as_event().unwrap().content().as_message().unwrap().body(),
        "Threaded event 3"
    );
    assert_eq!(
        items[5].as_event().unwrap().content().as_message().unwrap().body(),
        "Threaded event 4"
    );
}

#[async_test]
async fn test_extract_bundled_thread_summary() {
    // A sync event that includes a bundled thread summary receives a
    // `ThreadSummary` in the associated timeline content.

    let server = MatrixMockServer::new().await;
    let client = server.client_builder().build().await;

    let room_id = room_id!("!a:b.c");
    let room = server.sync_joined_room(&client, room_id).await;

    let timeline = room.timeline().await.unwrap();

    let (initial_items, mut stream) = timeline.subscribe().await;
    assert!(initial_items.is_empty());

    let f = EventFactory::new().room(room_id).sender(&ALICE);
    let thread_event_id = event_id!("$thread_root");
    let latest_event_id = event_id!("$latest_event");

    let event = f
        .text_msg("thready thread mcthreadface")
        .with_bundled_thread_summary(
            f.text_msg("the last one!").event_id(latest_event_id).into_raw(),
            42,
            false,
        )
        .event_id(thread_event_id);

    server.sync_room(&client, JoinedRoomBuilder::new(room_id).add_timeline_event(event)).await;

    assert_let_timeout!(Some(timeline_updates) = stream.next());
    // Message + day divider.
    assert_eq!(timeline_updates.len(), 2);

    // Check the timeline diffs.
    assert_let!(VectorDiff::PushBack { value } = &timeline_updates[0]);
    let event_item = value.as_event().unwrap();
    assert_eq!(event_item.event_id().unwrap(), thread_event_id);
    assert_let!(Some(summary) = event_item.content().thread_summary());

    // We get the latest event from the bundled thread summary.
    assert!(summary.latest_event.is_ready());
    assert_let!(TimelineDetails::Ready(latest_event) = summary.latest_event);
    assert_eq!(latest_event.content.as_message().unwrap().body(), "the last one!");
    assert_eq!(latest_event.sender, *ALICE);
    assert!(latest_event.sender_profile.is_unavailable());

    // We get the count from the bundled thread summary.
    assert_eq!(summary.num_replies, 42);

    assert_let!(VectorDiff::PushFront { value } = &timeline_updates[1]);
    assert!(value.is_date_divider());
}

#[async_test]
async fn test_new_thread_reply_causes_thread_summary_update() {
    // A new thread reply received in sync will cause the thread root's thread
    // summary to be updated.

    let server = MatrixMockServer::new().await;
    let client = server.client_builder().build().await;

    let room_id = room_id!("!a:b.c");
    let room = server.sync_joined_room(&client, room_id).await;

    let timeline = room.timeline().await.unwrap();

    let (initial_items, mut stream) = timeline.subscribe().await;
    assert!(initial_items.is_empty());

    // Start with a simple message, with no bundled thread info.
    let f = EventFactory::new().room(room_id).sender(&ALICE);
    let thread_event_id = event_id!("$thread_root");

    let event = f.text_msg("thready thread mcthreadface").event_id(thread_event_id);

    server.sync_room(&client, JoinedRoomBuilder::new(room_id).add_timeline_event(event)).await;

    assert_let_timeout!(Some(timeline_updates) = stream.next());
    // Message + day divider.
    assert_eq!(timeline_updates.len(), 2);

    // Sanity check the timeline diffs.
    assert_let!(VectorDiff::PushBack { value } = &timeline_updates[0]);
    let event_item = value.as_event().unwrap();
    assert_eq!(event_item.event_id().unwrap(), thread_event_id);
    assert!(event_item.content().thread_summary().is_none());

    assert_let!(VectorDiff::PushFront { value } = &timeline_updates[1]);
    assert!(value.is_date_divider());

    // When I receive a threaded reply to this event,
    let reply_event_id = event_id!("$thread_reply");
    let event = f
        .text_msg("thread reply")
        .sender(&BOB)
        .in_thread(thread_event_id, thread_event_id)
        .event_id(reply_event_id);

    server.sync_room(&client, JoinedRoomBuilder::new(room_id).add_timeline_event(event)).await;

    // The timeline sees the reply.
    //
    // TODO: maybe we should include the thread summaries if and only if the live
    // timeline is configured to exclude thread replies, aka, it requires
    // thread-focused timelines to consult the thread replies.
    assert_let_timeout!(Some(timeline_updates) = stream.next());
    assert_eq!(timeline_updates.len(), 3);

    assert_let!(VectorDiff::PushBack { value } = &timeline_updates[0]);
    let event_item = value.as_event().unwrap();
    assert_eq!(event_item.event_id().unwrap(), reply_event_id);
    assert!(event_item.content().thread_summary().is_none());
    assert_eq!(event_item.content().thread_root().as_deref(), Some(thread_event_id));
    // First, the replied-to event (thread root) doesn't have any thread summary
    // info.
    let replied_to_details = value.as_event().unwrap().content().in_reply_to().unwrap().event;
    assert_let!(TimelineDetails::Ready(replied_to_event) = replied_to_details);
    assert!(replied_to_event.content.thread_summary().is_none());

    // Since the replied-to item (the thread root) has been updated, all replies get
    // updated too, including the item we just pushed.
    assert_let!(VectorDiff::Set { index: 2, value } = &timeline_updates[1]);
    let event_item = value.as_event().unwrap();
    assert_eq!(event_item.event_id().unwrap(), reply_event_id);
    let replied_to_details = value.as_event().unwrap().content().in_reply_to().unwrap().event;
    assert_let!(TimelineDetails::Ready(replied_to_event) = replied_to_details);
    // Spoiling a bit here…
    assert!(replied_to_event.content.thread_summary().is_some());

    // And finally, the thread root event receives a thread summary.
    assert_let!(VectorDiff::Set { index: 1, value } = &timeline_updates[2]);
    let event_item = value.as_event().unwrap();
    assert_eq!(event_item.event_id().unwrap(), thread_event_id);
    assert!(event_item.content().thread_root().is_none());

    // The thread summary contains the detailed information about the latest event.
    assert_let!(Some(summary) = event_item.content().thread_summary());
    assert!(summary.latest_event.is_ready());
    assert_let!(TimelineDetails::Ready(latest_event) = summary.latest_event);
    assert_eq!(latest_event.content.as_message().unwrap().body(), "thread reply");
    assert_eq!(latest_event.sender, *BOB);
    assert!(latest_event.sender_profile.is_unavailable());

    // The thread summary contains the number of replies.
    assert_eq!(summary.num_replies, 1);

    assert_pending!(stream);

    // A new thread reply updates the number of replies in the thread.
    let another_reply_event_id = event_id!("$another_thread_reply");
    server
        .sync_room(
            &client,
            JoinedRoomBuilder::new(room_id).add_timeline_event(
                f.text_msg("another thread reply")
                    .sender(&BOB)
                    .in_thread(thread_event_id, reply_event_id)
                    .event_id(another_reply_event_id),
            ),
        )
        .await;

    assert_let_timeout!(Some(timeline_updates) = stream.next());
    assert_eq!(timeline_updates.len(), 4);

    // (Read receipt from Bob moves.)
    assert_let!(VectorDiff::Set { index: 2, .. } = &timeline_updates[0]);

    // Then we're seeing the new thread reply.
    assert_let!(VectorDiff::PushBack { value } = &timeline_updates[1]);
    let event_item = value.as_event().unwrap();
    assert_eq!(event_item.event_id().unwrap(), another_reply_event_id);
    assert!(event_item.content().thread_summary().is_none());
    assert_eq!(event_item.content().thread_root().as_deref(), Some(thread_event_id));

    // Then the first thread reply is updated with the up-to-date thread summary in
    // the replied-to event.
    assert_let!(VectorDiff::Set { index: 2, value } = &timeline_updates[2]);
    let event_item = value.as_event().unwrap();
    assert_eq!(event_item.event_id().unwrap(), reply_event_id);
    let replied_to_details = value.as_event().unwrap().content().in_reply_to().unwrap().event;
    assert_let!(TimelineDetails::Ready(replied_to_event) = replied_to_details);
    // Spoiling a bit here…
    assert_eq!(replied_to_event.content.thread_summary().unwrap().num_replies, 2);

    // Then, we receive an update for the thread root itself, which now has an
    // up-to-date thread summary.
    assert_let!(VectorDiff::Set { index: 1, value } = &timeline_updates[3]);
    let event_item = value.as_event().unwrap();
    assert_eq!(event_item.event_id().unwrap(), thread_event_id);
    assert!(event_item.content().thread_root().is_none());

    assert_let!(Some(summary) = event_item.content().thread_summary());

    // The latest event has been updated.
    assert!(summary.latest_event.is_ready());
    assert_let!(TimelineDetails::Ready(latest_event) = summary.latest_event);
    assert_eq!(latest_event.content.as_message().unwrap().body(), "another thread reply");
    assert_eq!(latest_event.sender, *BOB);
    assert!(latest_event.sender_profile.is_unavailable());

    // The number of replies has been updated.
    assert_eq!(summary.num_replies, 2);
}

#[async_test]
async fn test_thread_filtering_for_sync() {
    // Make sure that:
    // - a live timeline that shows threaded events will show them
    // - a live timeline that hides threaded events *will* hide them (and only keep
    //   the summary)
    // - a thread timeline will show the threaded events

    let server = MatrixMockServer::new().await;
    let client = server.client_builder().build().await;

    let room_id = room_id!("!a:b.c");
    let sender_id = user_id!("@alice:b.c");
    let thread_root_event_id = owned_event_id!("$root");

    let room = server.sync_joined_room(&client, room_id).await;

    server
        .mock_room_relations()
        .match_target_event(thread_root_event_id.clone())
        .ok(RoomRelationsResponseTemplate::default().next_batch("next_batch"))
        .mock_once()
        .mount()
        .await;

    let filtered_timeline = room
        .timeline_builder()
        .with_focus(TimelineFocus::Live { hide_threaded_events: true })
        .build()
        .await
        .unwrap();

    let (_, mut filtered_timeline_stream) = filtered_timeline.subscribe().await;

    let timeline = room
        .timeline_builder()
        .with_focus(TimelineFocus::Live { hide_threaded_events: false })
        .build()
        .await
        .unwrap();

    let (_, mut timeline_stream) = timeline.subscribe().await;

    let thread_timeline = room
        .timeline_builder()
<<<<<<< HEAD
        .with_focus(TimelineFocus::Thread {
            root_event_id: thread_root_event_id.clone(),
            num_events: 1,
        })
=======
        .with_focus(TimelineFocus::Thread { root_event_id: thread_root_event_id.clone() })
>>>>>>> d68895f2
        .build()
        .await
        .unwrap();

    let (_, mut thread_timeline_stream) = thread_timeline.subscribe().await;

    let factory = EventFactory::new();
    server
        .sync_room(
            &client,
            JoinedRoomBuilder::new(room_id)
                .add_timeline_event(
                    factory
                        .text_msg("Thread root")
                        .sender(sender_id)
                        .event_id(&thread_root_event_id),
                )
                .add_timeline_event(
                    factory
                        .text_msg("Within thread")
                        .sender(sender_id)
                        .event_id(event_id!("$threaded_event"))
                        .in_thread(&thread_root_event_id, &thread_root_event_id),
                ),
        )
        .await;

    // A live timeline hiding in-thread events should only contain the date
    // separator and the thread root.
    {
        assert_let_timeout!(Some(timeline_updates) = filtered_timeline_stream.next());
        assert_eq!(timeline_updates.len(), 3);

        assert_let!(VectorDiff::PushBack { value } = &timeline_updates[0]);
        let event_item = value.as_event().unwrap();
        assert_eq!(event_item.content().as_message().unwrap().body(), "Thread root");
        assert_matches!(event_item.content().thread_summary(), None);

        // The item gets a thread summary.
        assert_let!(VectorDiff::Set { index: 0, value } = &timeline_updates[1]);
        assert_matches!(value.as_event().unwrap().content().thread_summary(), Some(_));

        assert_let!(VectorDiff::PushFront { value } = &timeline_updates[2]);
        assert!(value.is_date_divider());

        assert_pending!(filtered_timeline_stream);
    }

    // A non-filtered live timeline should contain all the items.
    {
        assert_let_timeout!(Some(timeline_updates) = timeline_stream.next());
        assert_eq!(timeline_updates.len(), 6);
<<<<<<< HEAD

        assert_let!(VectorDiff::PushBack { value } = &timeline_updates[0]);
        let event_item = value.as_event().unwrap();
        assert_eq!(event_item.content().as_message().unwrap().body(), "Thread root");
        assert_matches!(event_item.content().thread_summary(), None);
        assert!(event_item.read_receipts().is_empty().not());

        // The read receipt from the author moves to the second item.
        assert_let!(VectorDiff::Set { index: 0, value } = &timeline_updates[1]);
        let event_item = value.as_event().unwrap();
        assert_matches!(event_item.content().thread_summary(), None);
        assert!(event_item.read_receipts().is_empty());

        // The threaded event is pushed to the timeline.
        assert_let!(VectorDiff::PushBack { value } = &timeline_updates[2]);
        assert_eq!(
            value.as_event().unwrap().content().as_message().unwrap().body(),
            "Within thread"
        );

        // The thread summary gets updated:

        // The thread event is a reply (because of the reply fallback), and since its
        // replied-to timeline item has been updated, it also gets updated.
        assert_let!(VectorDiff::Set { index: 1, value } = &timeline_updates[3]);
        assert_eq!(
            value.as_event().unwrap().content().as_message().unwrap().body(),
            "Within thread"
        );

        // Then the thread summary is updated on the thread root.
        assert_let!(VectorDiff::Set { index: 0, value } = &timeline_updates[4]);
        assert_matches!(value.as_event().unwrap().content().thread_summary(), Some(_));

        assert_let!(VectorDiff::PushFront { value } = &timeline_updates[5]);
        assert!(value.is_date_divider());

        // That's all for now, folks!
        assert_pending!(timeline_stream);
    }

    // The threaded timeline should only contain the thread root and the threaded
    // event.
    {
        assert_let_timeout!(Some(timeline_updates) = thread_timeline_stream.next());
        assert_eq!(timeline_updates.len(), 5);

        assert_let!(VectorDiff::PushBack { value } = &timeline_updates[0]);
        let event_item = value.as_event().unwrap();
        assert_eq!(event_item.content().as_message().unwrap().body(), "Thread root");

        // The read receipt from the author moves to the second item.
        assert_let!(VectorDiff::Set { index: 0, value } = &timeline_updates[1]);
        let event_item = value.as_event().unwrap();
        assert_matches!(event_item.content().thread_summary(), None);
        assert!(event_item.read_receipts().is_empty());

        // The threaded event is pushed to the timeline.
        assert_let!(VectorDiff::PushBack { value } = &timeline_updates[2]);
        assert_eq!(
            value.as_event().unwrap().content().as_message().unwrap().body(),
            "Within thread"
        );

        // Then the thread summary is updated on the thread root.
        assert_let!(VectorDiff::Set { index: 0, value } = &timeline_updates[3]);
        assert_matches!(value.as_event().unwrap().content().thread_summary(), Some(_));

        assert_let!(VectorDiff::PushFront { value } = &timeline_updates[4]);
        assert!(value.is_date_divider());

        // That's all for now, folks!
        assert_pending!(timeline_stream);
    }
=======

        assert_let!(VectorDiff::PushBack { value } = &timeline_updates[0]);
        let event_item = value.as_event().unwrap();
        assert_eq!(event_item.content().as_message().unwrap().body(), "Thread root");
        assert_matches!(event_item.content().thread_summary(), None);
        assert!(event_item.read_receipts().is_empty().not());

        // The read receipt from the author moves to the second item.
        assert_let!(VectorDiff::Set { index: 0, value } = &timeline_updates[1]);
        let event_item = value.as_event().unwrap();
        assert_matches!(event_item.content().thread_summary(), None);
        assert!(event_item.read_receipts().is_empty());

        // The threaded event is pushed to the timeline.
        assert_let!(VectorDiff::PushBack { value } = &timeline_updates[2]);
        assert_eq!(
            value.as_event().unwrap().content().as_message().unwrap().body(),
            "Within thread"
        );

        // The thread summary gets updated:

        // The thread event is a reply (because of the reply fallback), and since its
        // replied-to timeline item has been updated, it also gets updated.
        assert_let!(VectorDiff::Set { index: 1, value } = &timeline_updates[3]);
        assert_eq!(
            value.as_event().unwrap().content().as_message().unwrap().body(),
            "Within thread"
        );

        // Then the thread summary is updated on the thread root.
        assert_let!(VectorDiff::Set { index: 0, value } = &timeline_updates[4]);
        assert_matches!(value.as_event().unwrap().content().thread_summary(), Some(_));

        assert_let!(VectorDiff::PushFront { value } = &timeline_updates[5]);
        assert!(value.is_date_divider());

        assert_pending!(timeline_stream);
    }

    // The threaded timeline should only contain the thread root and the threaded
    // event.
    {
        assert_let_timeout!(Some(timeline_updates) = thread_timeline_stream.next());
        assert_eq!(timeline_updates.len(), 4);

        assert_let!(VectorDiff::PushBack { value } = &timeline_updates[0]);
        let event_item = value.as_event().unwrap();
        assert_eq!(event_item.content().as_message().unwrap().body(), "Thread root");

        // The read receipt from the author moves to the second item.
        assert_let!(VectorDiff::Set { index: 0, value } = &timeline_updates[1]);
        let event_item = value.as_event().unwrap();
        assert_matches!(event_item.content().thread_summary(), None);
        assert!(event_item.read_receipts().is_empty());

        // The threaded event is pushed to the timeline.
        assert_let!(VectorDiff::PushBack { value } = &timeline_updates[2]);
        assert_eq!(
            value.as_event().unwrap().content().as_message().unwrap().body(),
            "Within thread"
        );

        assert_let!(VectorDiff::PushFront { value } = &timeline_updates[3]);
        assert!(value.is_date_divider());

        assert_pending!(timeline_stream);
    }
}

#[async_test]
async fn test_thread_timeline_gets_related_events_from_sync() {
    // If a thread timeline receives a sync event related to an in-thread event, it
    // gets updated.

    let server = MatrixMockServer::new().await;
    let client = server.client_builder().build().await;

    let room_id = room_id!("!a:b.c");
    let sender_id = user_id!("@alice:b.c");
    let thread_root_event_id = owned_event_id!("$root");
    let threaded_event_id = event_id!("$threaded_event");

    let room = server.sync_joined_room(&client, room_id).await;

    let timeline = room
        .timeline_builder()
        .with_focus(TimelineFocus::Thread { root_event_id: thread_root_event_id.clone() })
        .build()
        .await
        .unwrap();

    let (initial_items, mut stream) = timeline.subscribe().await;

    // At first, the timeline is empty.
    assert!(initial_items.is_empty());
    assert_pending!(stream);

    // After a sync with an in-thread event, the timeline receives an update.
    let f = EventFactory::new();
    server
        .sync_room(
            &client,
            JoinedRoomBuilder::new(room_id).add_timeline_event(
                f.text_msg("Within thread")
                    .sender(sender_id)
                    .event_id(threaded_event_id)
                    .in_thread(&thread_root_event_id, threaded_event_id),
            ),
        )
        .await;

    assert_let_timeout!(Some(timeline_updates) = stream.next());
    assert_eq!(timeline_updates.len(), 2);

    assert_let!(VectorDiff::PushBack { value } = &timeline_updates[0]);
    let event_item = value.as_event().unwrap();
    assert_eq!(event_item.event_id(), Some(threaded_event_id));
    assert!(event_item.content().reactions().unwrap().is_empty());

    assert_let!(VectorDiff::PushFront { value } = &timeline_updates[1]);
    assert!(value.is_date_divider());

    assert_pending!(stream);

    // When we get a reaction for the in-thread event, from sync, the timeline gets
    // updated, even though the reaction doesn't mention the thread directly.
    server
        .sync_room(
            &client,
            JoinedRoomBuilder::new(room_id)
                .add_timeline_event(f.reaction(threaded_event_id, "👍").sender(sender_id)),
        )
        .await;

    assert_let_timeout!(Some(timeline_updates) = stream.next());
    assert_eq!(timeline_updates.len(), 1);
    assert_let!(VectorDiff::Set { index: 1, value } = &timeline_updates[0]);
    let event_item = value.as_event().unwrap();
    assert_eq!(event_item.event_id().unwrap(), threaded_event_id);
    assert!(event_item.content().reactions().unwrap().is_empty().not());

    // If I open another timeline on the same thread, I still see the related event.
    let other_timeline = room
        .timeline_builder()
        .with_focus(TimelineFocus::Thread { root_event_id: thread_root_event_id })
        .build()
        .await
        .unwrap();

    let (initial_items, _thread_stream) = other_timeline.subscribe().await;

    assert_eq!(initial_items.len(), 2);

    // The date divider.
    assert!(initial_items[0].is_date_divider());

    // The threaded event with the reaction.
    let event_item = initial_items[1].as_event().unwrap();
    assert_eq!(event_item.event_id(), Some(threaded_event_id));
    assert!(event_item.content().reactions().unwrap().is_empty().not());
}

#[async_test]
async fn test_thread_timeline_gets_local_echoes() {
    // If a thread timeline receives a local echo of an in-thread event, it
    // gets updated. If the event is a reaction, it gets updated too.

    let server = MatrixMockServer::new().await;
    let client = server.client_builder().build().await;

    let room_id = room_id!("!a:b.c");
    let thread_root_event_id = owned_event_id!("$root");
    let threaded_event_id = event_id!("$threaded_event");

    let room = server.sync_joined_room(&client, room_id).await;

    let timeline = room
        .timeline_builder()
        .with_focus(TimelineFocus::Thread { root_event_id: thread_root_event_id.clone() })
        .build()
        .await
        .unwrap();

    let (initial_items, mut stream) = timeline.subscribe().await;

    // At first, the timeline is empty.
    assert!(initial_items.is_empty());
    assert_pending!(stream);

    // Start the timeline with an in-thread event.
    let f = EventFactory::new();
    server
        .sync_room(
            &client,
            JoinedRoomBuilder::new(room_id).add_timeline_event(
                f.text_msg("hello world")
                    .sender(*ALICE)
                    .event_id(threaded_event_id)
                    .in_thread(&thread_root_event_id, threaded_event_id)
                    .server_ts(MilliSecondsSinceUnixEpoch::now()),
            ),
        )
        .await;

    // Sanity check: I receive the event and the date divider.
    assert_let_timeout!(Some(timeline_updates) = stream.next());
    assert_eq!(timeline_updates.len(), 2);

    // If I send a local echo for an in-thread event, the timeline receives an
    // update.
    let sent_event_id = event_id!("$sent_msg");
    server.mock_room_state_encryption().plain().mount().await;
    server.mock_room_send().ok(sent_event_id).mock_once().mount().await;
    timeline
        .send_reply(
            RoomMessageEventContentWithoutRelation::text_plain("hello to you too!"),
            Reply {
                event_id: threaded_event_id.to_owned(),
                enforce_thread: EnforceThread::Threaded(ReplyWithinThread::No),
            },
        )
        .await
        .unwrap();

    // I get the local echo for the in-thread event.
    assert_let_timeout!(Some(timeline_updates) = stream.next());
    assert_eq!(timeline_updates.len(), 1);

    assert_let!(VectorDiff::PushBack { value } = &timeline_updates[0]);
    let event_item = value.as_event().unwrap();
    assert!(event_item.is_local_echo());
    assert!(event_item.event_id().is_none());

    // Then the local echo morphs into a sent local echo.
    assert_let_timeout!(Some(timeline_updates) = stream.next());
    assert_eq!(timeline_updates.len(), 1);

    assert_let!(VectorDiff::Set { index: 2, value } = &timeline_updates[0]);
    let event_item = value.as_event().unwrap();
    assert_eq!(event_item.event_id(), Some(sent_event_id));
    assert_eq!(event_item.event_id(), Some(sent_event_id));
    assert!(event_item.content().reactions().unwrap().is_empty());

    // Then nothing else.
    assert_pending!(stream);

    // If I send a reaction for the in-thread event, the timeline gets updated, even
    // though the reaction doesn't mention the thread directly.
    server.mock_room_send().ok(event_id!("$reaction_id")).mock_once().mount().await;
    timeline.toggle_reaction(&event_item.identifier(), "👍").await.unwrap();

    // Then I get the reaction as a local echo first.
    assert_let_timeout!(Some(timeline_updates) = stream.next());
    assert_eq!(timeline_updates.len(), 1);
    assert_let!(VectorDiff::Set { index: 2, value } = &timeline_updates[0]);
    let event_item = value.as_event().unwrap();
    assert_eq!(event_item.event_id().unwrap(), sent_event_id);
    assert!(event_item.content().reactions().unwrap().is_empty().not());

    // Then as a remote echo.
    assert_let_timeout!(Some(timeline_updates) = stream.next());
    assert_eq!(timeline_updates.len(), 1);
    assert_let!(VectorDiff::Set { index: 2, value } = &timeline_updates[0]);
    let event_item = value.as_event().unwrap();
    assert_eq!(event_item.event_id().unwrap(), sent_event_id);
    assert!(event_item.content().reactions().unwrap().is_empty().not());

    // Then we're done.
    assert_pending!(stream);
}

#[async_test]
async fn test_sending_read_receipt_with_no_events_doesnt_unset_read_flag() {
    // If a thread timeline has no events, then marking it as read doesn't unset the
    // unread flag on the room.

    let server = MatrixMockServer::new().await;
    let client = server.client_builder().build().await;

    let room_id = room_id!("!a:b.c");
    let thread_root_event_id = owned_event_id!("$root");

    // Start with a room manually marked as unread.
    let room = server
        .sync_room(
            &client,
            JoinedRoomBuilder::new(room_id)
                .add_account_data(RoomAccountDataTestEvent::MarkedUnread),
        )
        .await;

    // Create a threaded timeline, with no events in it.
    let timeline = room
        .timeline_builder()
        .with_focus(TimelineFocus::Thread { root_event_id: thread_root_event_id.clone() })
        .build()
        .await
        .unwrap();

    let (initial_items, mut stream) = timeline.subscribe().await;

    // Sanity check: the timeline is empty.
    assert!(initial_items.is_empty());
    assert_pending!(stream);

    // Try to mark the timeline as read.
    // This should not unset the unread flag on the room (if it tried to do so, the
    // test would fail with a 404, because the endpoint hasn't been set).
    let marked_as_read = timeline.mark_as_read(SendReceiptType::Read).await.unwrap();
    assert!(marked_as_read.not());
}

#[async_test]
async fn test_read_receipts() {
    // Threaded read receipts are correctly handled in a thread timeline.

    let server = MatrixMockServer::new().await;
    let client = server.client_builder().build().await;

    let room_id = room_id!("!a:b.c");
    let thread_root = owned_event_id!("$root");
    let receipt_thread = ReceiptThread::Thread(thread_root.clone());

    // Start with an empty room.
    let room = server.sync_joined_room(&client, room_id).await;

    // Create a threaded timeline, with no events in it.
    let timeline = room
        .timeline_builder()
        .with_focus(TimelineFocus::Thread { root_event_id: thread_root.clone() })
        .build()
        .await
        .unwrap();

    let (initial_items, mut stream) = timeline.subscribe().await;

    // Sanity check: the timeline is empty.
    assert!(initial_items.is_empty());
    assert_pending!(stream);

    // Receive two events from the server, one of which is a read receipt.
    let f = EventFactory::new();
    server
        .sync_room(
            &client,
            JoinedRoomBuilder::new(room_id)
                .add_timeline_event(
                    f.text_msg("hey to you too!")
                        .sender(*ALICE)
                        .in_thread(&thread_root, &thread_root)
                        .event_id(event_id!("$1")),
                )
                .add_timeline_event(
                    f.text_msg("how's it going?")
                        .sender(*ALICE)
                        .in_thread(&thread_root, event_id!("$1"))
                        .event_id(event_id!("$2")),
                )
                .add_timeline_event(
                    f.text_msg("good, u?")
                        .sender(*BOB)
                        .in_thread(&thread_root, event_id!("$2"))
                        .event_id(event_id!("$3")),
                ),
        )
        .await;

    // Sanity check: we receive the three events, plus a date divider.
    assert_let_timeout!(Some(timeline_updates) = stream.next());
    assert_eq!(timeline_updates.len(), 5);

    // Second event has Alice's implicit read receipt, third event has Bob's
    // implicit read receipt.
    {
        // Alice's event gets pushed back, first, with its own implicit read receipt.
        assert_let!(VectorDiff::PushBack { value } = &timeline_updates[0]);
        let ev0 = value.as_event().unwrap();
        assert_eq!(ev0.event_id(), Some(event_id!("$1")));
        let rr = ev0.read_receipts();
        assert_eq!(rr.len(), 1);
        assert_eq!(rr[*ALICE].thread, receipt_thread);

        // But then, as we're about to push another event from Alice, its read receipt
        // disappears from the first event.
        // XXX wouldn't it be nice that we didn't have this update?
        assert_let!(VectorDiff::Set { index: 0, value } = &timeline_updates[1]);
        let ev0 = value.as_event().unwrap();
        assert_eq!(ev0.event_id(), Some(event_id!("$1")));
        assert!(ev0.read_receipts().is_empty());

        // Second event has Alice's implicit read receipt.
        assert_let!(VectorDiff::PushBack { value } = &timeline_updates[2]);
        let ev1 = value.as_event().unwrap();
        assert_eq!(ev1.event_id(), Some(event_id!("$2")));
        let rr = ev1.read_receipts();
        assert_eq!(rr.len(), 1);
        assert_eq!(rr[*ALICE].thread, receipt_thread);

        // Third event has Bob's implicit read receipt.
        assert_let!(VectorDiff::PushBack { value } = &timeline_updates[3]);
        let ev2 = value.as_event().unwrap();
        assert_eq!(ev2.event_id(), Some(event_id!("$3")));
        let rr = ev2.read_receipts();
        assert_eq!(rr.len(), 1);
        assert_eq!(rr[*BOB].thread, receipt_thread);

        assert_let!(VectorDiff::PushFront { value } = &timeline_updates[4]);
        assert!(value.is_date_divider());
    }

    // Receive a read receipt update:
    // - an explicit read receipt for Alice on $3, which will move their read
    //   receipt to the latest event.
    // - an explicit read receipt for Bob on $3, which will not do anything (because
    //   of the implicit read receipt)
    server
        .sync_room(
            &client,
            JoinedRoomBuilder::new(room_id).add_receipt(
                f.read_receipts()
                    .add(event_id!("$3"), *ALICE, ReceiptType::Read, receipt_thread.clone())
                    .add(event_id!("$3"), *BOB, ReceiptType::Read, receipt_thread.clone())
                    .into_event(),
            ),
        )
        .await;

    assert_let_timeout!(Some(timeline_updates) = stream.next());
    assert_eq!(timeline_updates.len(), 2);

    // Alice's previous event is updated, and loses its read receipt.
    {
        assert_let!(VectorDiff::Set { index: 2, value } = &timeline_updates[0]);
        let event_item = value.as_event().unwrap();
        assert_eq!(event_item.event_id(), Some(event_id!("$2")));
        assert!(event_item.read_receipts().is_empty());
    }

    // Bob's event is updated, and it gets a read receipt for Alice.
    {
        assert_let!(VectorDiff::Set { index: 3, value } = &timeline_updates[1]);
        let event_item = value.as_event().unwrap();
        assert_eq!(event_item.event_id(), Some(event_id!("$3")));
        let rr = event_item.read_receipts();
        assert_eq!(rr.len(), 2);
        assert_eq!(rr[*ALICE].thread, receipt_thread);
        assert_eq!(rr[*BOB].thread, receipt_thread);
    }
}

#[async_test]
async fn test_initial_read_receipts_are_correctly_populated() {
    // If there are initial read receipts in the store, they should be correctly
    // populated in the timeline.

    let server = MatrixMockServer::new().await;
    let client = server.client_builder().build().await;
    client.event_cache().subscribe().unwrap();

    let room_id = room_id!("!a:b.c");
    let thread_root = owned_event_id!("$root");
    let receipt_thread = ReceiptThread::Thread(thread_root.clone());

    // Start with a room that has an event with some initial read receipts.
    //
    // It is sync'd *before* the timeline is created, so the timeline will have to
    // load the receipts from the store.
    let f = EventFactory::new();
    let room = server
        .sync_room(
            &client,
            JoinedRoomBuilder::new(room_id)
                .add_timeline_event(
                    f.text_msg("hey to you too!")
                        .sender(*ALICE)
                        .in_thread(&thread_root, &thread_root)
                        .event_id(event_id!("$1")),
                )
                .add_receipt(
                    f.read_receipts()
                        .add(event_id!("$1"), *BOB, ReceiptType::Read, receipt_thread.clone())
                        .into_event(),
                ),
        )
        .await;

    // Create a threaded timeline.
    let timeline = room
        .timeline_builder()
        .with_focus(TimelineFocus::Thread { root_event_id: thread_root.clone() })
        .build()
        .await
        .unwrap();

    let (mut initial_items, mut stream) = timeline.subscribe().await;

    if initial_items.is_empty() {
        assert_let_timeout!(Some(timeline_updates) = stream.next());
        for up in timeline_updates {
            up.apply(&mut initial_items);
        }
    }

    // After stabilizing the timeline, we should see the initial read receipts
    // set as intended.
    assert_eq!(initial_items.len(), 2);
    let ev = initial_items[1].as_event().unwrap();
    assert_eq!(ev.event_id(), Some(event_id!("$1")));
    let rr = ev.read_receipts();
    assert_eq!(rr.len(), 2);
    assert_eq!(rr[*ALICE].thread, receipt_thread);
    assert_eq!(rr[*BOB].thread, receipt_thread);
}

#[async_test]
async fn test_send_read_receipts() {
    // Threaded read receipts can be sent from a thread timeline. Trying to send a
    // read receipt on an event that had one is a no-op.

    let server = MatrixMockServer::new().await;
    let client = server.client_builder().build().await;
    client.event_cache().subscribe().unwrap();

    let user_id = client.user_id().unwrap();

    let room_id = room_id!("!a:b.c");
    let thread_root = owned_event_id!("$root");
    let receipt_thread = ReceiptThread::Thread(thread_root.clone());

    // Start with a room with some events.
    let f = EventFactory::new();
    let room = server
        .sync_room(
            &client,
            JoinedRoomBuilder::new(room_id)
                .add_timeline_event(
                    f.text_msg("hey to you too!")
                        .sender(*ALICE)
                        .in_thread(&thread_root, &thread_root)
                        .event_id(event_id!("$1")),
                )
                .add_timeline_event(
                    f.text_msg("how's it going?")
                        .sender(user_id)
                        .in_thread(&thread_root, event_id!("$1"))
                        .event_id(event_id!("$2")),
                )
                .add_timeline_event(
                    f.text_msg("good and you?")
                        .sender(*BOB)
                        .in_thread(&thread_root, event_id!("$2"))
                        .event_id(event_id!("$3")),
                )
                .add_timeline_event(
                    f.text_msg("u there?")
                        .sender(*BOB)
                        .in_thread(&thread_root, event_id!("$3"))
                        .event_id(event_id!("$4")),
                ),
        )
        .await;

    // Create a threaded timeline.
    let timeline = room
        .timeline_builder()
        .with_focus(TimelineFocus::Thread { root_event_id: thread_root.clone() })
        .build()
        .await
        .unwrap();

    let (mut initial_items, mut stream) = timeline.subscribe().await;

    // Either the initial timeline is not empty, or it will soon receive an update
    // from the event cache.
    if initial_items.is_empty() {
        assert_let_timeout!(Some(timeline_updates) = stream.next());
        for up in timeline_updates {
            up.apply(&mut initial_items);
        }
    }

    // Now that the timeline is populated, we can check the initial read receipts.
    // Note: 0 is the index of the date divider.
    let ev = initial_items[1].as_event().unwrap();
    assert_eq!(ev.event_id(), Some(event_id!("$1")));
    let rr = ev.read_receipts();
    assert_eq!(rr.len(), 1);
    assert_eq!(rr[*ALICE].thread, receipt_thread);

    // The timeline doesn't include the read receipt for the current user, but this
    // is where it would be, if it did.
    let ev = initial_items[2].as_event().unwrap();
    assert_eq!(ev.event_id(), Some(event_id!("$2")));
    assert!(ev.read_receipts().is_empty());

    let ev = initial_items[3].as_event().unwrap();
    assert_eq!(ev.event_id(), Some(event_id!("$3")));
    assert!(ev.read_receipts().is_empty());

    let ev = initial_items[4].as_event().unwrap();
    assert_eq!(ev.event_id(), Some(event_id!("$4")));
    let rr = ev.read_receipts();
    assert_eq!(rr.len(), 1);
    assert_eq!(rr[*BOB].thread, receipt_thread);

    // If the user tries to send a read receipt for an event sent before one of
    // theirs, it is a no-op.
    let did_send =
        timeline.send_single_receipt(SendReceiptType::Read, owned_event_id!("$1")).await.unwrap();
    assert!(did_send.not());

    // If the user tries to send a read receipt for their own event, it is a no-op.
    let did_send =
        timeline.send_single_receipt(SendReceiptType::Read, owned_event_id!("$2")).await.unwrap();
    assert!(did_send.not());

    // But they can send it to a following event.
    server
        .mock_send_receipt(SendReceiptType::Read)
        .match_thread(ReceiptThread::Thread(thread_root.clone()))
        .match_event_id(event_id!("$3"))
        .ok()
        .mock_once()
        .mount()
        .await;

    let did_send =
        timeline.send_single_receipt(SendReceiptType::Read, owned_event_id!("$3")).await.unwrap();
    assert!(did_send);

    // At this point, the read receipts aren't optimistically updated.
    assert_pending!(stream);

    // Simulate a remote echo for the read receipt.
    {
        server
            .sync_room(
                &client,
                JoinedRoomBuilder::new(room_id).add_receipt(
                    f.read_receipts()
                        .add(event_id!("$3"), user_id, ReceiptType::Read, receipt_thread.clone())
                        .into_event(),
                ),
            )
            .await;

        // The timeline receives an update for the read receipt, but it won't move it,
        // since it doesn't signal our own read receipt.
        yield_now().await;
        assert_pending!(stream);
    }

    // And the user can mark the whole thread as read, which will send a read
    // receipt on the last event.
    server
        .mock_send_receipt(SendReceiptType::Read)
        .match_thread(ReceiptThread::Thread(thread_root.clone()))
        .match_event_id(event_id!("$4"))
        .ok()
        .mock_once()
        .mount()
        .await;

    let did_send = timeline.mark_as_read(SendReceiptType::Read).await.unwrap();
    assert!(did_send);

    // Simulate a remote echo for the read receipt.
    {
        server
            .sync_room(
                &client,
                JoinedRoomBuilder::new(room_id).add_receipt(
                    f.read_receipts()
                        .add(event_id!("$4"), user_id, ReceiptType::Read, receipt_thread.clone())
                        .into_event(),
                ),
            )
            .await;

        // The timeline receives an update for the read receipt, but it won't move it,
        // since it doesn't signal our own read receipt.
        yield_now().await;
        assert_pending!(stream);
    }

    // Trying to mark the thread as read again is a no-op.
    let did_send = timeline.mark_as_read(SendReceiptType::Read).await.unwrap();
    assert!(did_send.not());
>>>>>>> d68895f2
}<|MERGE_RESOLUTION|>--- conflicted
+++ resolved
@@ -449,14 +449,6 @@
 
     let room = server.sync_joined_room(&client, room_id).await;
 
-    server
-        .mock_room_relations()
-        .match_target_event(thread_root_event_id.clone())
-        .ok(RoomRelationsResponseTemplate::default().next_batch("next_batch"))
-        .mock_once()
-        .mount()
-        .await;
-
     let filtered_timeline = room
         .timeline_builder()
         .with_focus(TimelineFocus::Live { hide_threaded_events: true })
@@ -477,14 +469,7 @@
 
     let thread_timeline = room
         .timeline_builder()
-<<<<<<< HEAD
-        .with_focus(TimelineFocus::Thread {
-            root_event_id: thread_root_event_id.clone(),
-            num_events: 1,
-        })
-=======
         .with_focus(TimelineFocus::Thread { root_event_id: thread_root_event_id.clone() })
->>>>>>> d68895f2
         .build()
         .await
         .unwrap();
@@ -537,82 +522,6 @@
     {
         assert_let_timeout!(Some(timeline_updates) = timeline_stream.next());
         assert_eq!(timeline_updates.len(), 6);
-<<<<<<< HEAD
-
-        assert_let!(VectorDiff::PushBack { value } = &timeline_updates[0]);
-        let event_item = value.as_event().unwrap();
-        assert_eq!(event_item.content().as_message().unwrap().body(), "Thread root");
-        assert_matches!(event_item.content().thread_summary(), None);
-        assert!(event_item.read_receipts().is_empty().not());
-
-        // The read receipt from the author moves to the second item.
-        assert_let!(VectorDiff::Set { index: 0, value } = &timeline_updates[1]);
-        let event_item = value.as_event().unwrap();
-        assert_matches!(event_item.content().thread_summary(), None);
-        assert!(event_item.read_receipts().is_empty());
-
-        // The threaded event is pushed to the timeline.
-        assert_let!(VectorDiff::PushBack { value } = &timeline_updates[2]);
-        assert_eq!(
-            value.as_event().unwrap().content().as_message().unwrap().body(),
-            "Within thread"
-        );
-
-        // The thread summary gets updated:
-
-        // The thread event is a reply (because of the reply fallback), and since its
-        // replied-to timeline item has been updated, it also gets updated.
-        assert_let!(VectorDiff::Set { index: 1, value } = &timeline_updates[3]);
-        assert_eq!(
-            value.as_event().unwrap().content().as_message().unwrap().body(),
-            "Within thread"
-        );
-
-        // Then the thread summary is updated on the thread root.
-        assert_let!(VectorDiff::Set { index: 0, value } = &timeline_updates[4]);
-        assert_matches!(value.as_event().unwrap().content().thread_summary(), Some(_));
-
-        assert_let!(VectorDiff::PushFront { value } = &timeline_updates[5]);
-        assert!(value.is_date_divider());
-
-        // That's all for now, folks!
-        assert_pending!(timeline_stream);
-    }
-
-    // The threaded timeline should only contain the thread root and the threaded
-    // event.
-    {
-        assert_let_timeout!(Some(timeline_updates) = thread_timeline_stream.next());
-        assert_eq!(timeline_updates.len(), 5);
-
-        assert_let!(VectorDiff::PushBack { value } = &timeline_updates[0]);
-        let event_item = value.as_event().unwrap();
-        assert_eq!(event_item.content().as_message().unwrap().body(), "Thread root");
-
-        // The read receipt from the author moves to the second item.
-        assert_let!(VectorDiff::Set { index: 0, value } = &timeline_updates[1]);
-        let event_item = value.as_event().unwrap();
-        assert_matches!(event_item.content().thread_summary(), None);
-        assert!(event_item.read_receipts().is_empty());
-
-        // The threaded event is pushed to the timeline.
-        assert_let!(VectorDiff::PushBack { value } = &timeline_updates[2]);
-        assert_eq!(
-            value.as_event().unwrap().content().as_message().unwrap().body(),
-            "Within thread"
-        );
-
-        // Then the thread summary is updated on the thread root.
-        assert_let!(VectorDiff::Set { index: 0, value } = &timeline_updates[3]);
-        assert_matches!(value.as_event().unwrap().content().thread_summary(), Some(_));
-
-        assert_let!(VectorDiff::PushFront { value } = &timeline_updates[4]);
-        assert!(value.is_date_divider());
-
-        // That's all for now, folks!
-        assert_pending!(timeline_stream);
-    }
-=======
 
         assert_let!(VectorDiff::PushBack { value } = &timeline_updates[0]);
         let event_item = value.as_event().unwrap();
@@ -1302,5 +1211,4 @@
     // Trying to mark the thread as read again is a no-op.
     let did_send = timeline.mark_as_read(SendReceiptType::Read).await.unwrap();
     assert!(did_send.not());
->>>>>>> d68895f2
 }