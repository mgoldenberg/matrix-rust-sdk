--- conflicted
+++ resolved
@@ -15,10 +15,7 @@
 use std::{future, pin::pin, sync::Arc, time::Duration};
 
 use assert_matches::assert_matches;
-<<<<<<< HEAD
-=======
 use assert_matches2::assert_let;
->>>>>>> d68895f2
 use futures_util::FutureExt;
 use matrix_sdk::{
     test_utils::mocks::{
@@ -29,13 +26,9 @@
     },
     Client,
 };
-<<<<<<< HEAD
-use matrix_sdk_common::{executor::spawn, timeout::timeout};
-=======
 use matrix_sdk_common::{
     deserialized_responses::EncryptionInfo, executor::spawn, locks::Mutex, timeout::timeout,
 };
->>>>>>> d68895f2
 use matrix_sdk_test::{
     async_test, event_factory::EventFactory, JoinedRoomBuilder, StateTestEvent, ALICE, BOB,
 };
@@ -45,11 +38,7 @@
     device_id, event_id,
     events::{
         room::{member::MembershipState, message::RoomMessageEventContent},
-<<<<<<< HEAD
-        AnySyncStateEvent, MessageLikeEventType, StateEventType,
-=======
         AnySyncStateEvent, AnyToDeviceEvent, MessageLikeEventType, StateEventType,
->>>>>>> d68895f2
     },
     owned_room_id, room_id,
     serde::{JsonObject, Raw},
@@ -653,16 +642,9 @@
     assert_eq!(data["type"], "my.custom.to.device");
     assert_eq!(data["content"]["call_id"], "");
     assert_eq!(data["sender"], "@bob:example.org");
-<<<<<<< HEAD
-    // TODO: Currently the rust-sdk is exposing more than type/content/sender in
-    // the event this should be exposed to the widget but it should be fixed
-    // at the crypto crate level see https://github.com/matrix-org/matrix-rust-sdk/pull/5201
-    // assert_eq!(data.len(), 3);
-=======
     // Only these 3 fields should be exposed to the widget (no
     // `sender_device_keys`/`keys`/..)
     assert_eq!(data.len(), 3);
->>>>>>> d68895f2
 }
 
 /// Test that "internal" to-device messages are never forwarded to the widgets.
