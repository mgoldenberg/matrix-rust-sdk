use matrix_sdk::{
    media::{MediaFormat, MediaRequestParameters, MediaThumbnailSettings},
    test_utils::mocks::MatrixMockServer,
};
use matrix_sdk_test::async_test;
use ruma::{
    api::client::media::get_content_thumbnail::v3::Method,
    assign,
    events::room::{message::ImageMessageEventContent, ImageInfo, MediaSource},
    mxc_uri, owned_mxc_uri, uint,
};

#[async_test]
async fn test_get_media_content_no_auth() {
    let server = MatrixMockServer::new().await;
    let client = server.client_builder().no_server_versions().build().await;
    let expected_content = b"Hello, World!";

    server
        .mock_versions()
        .ok_custom(&["v1.1"], &Default::default())
        .named("versions")
        .expect(1)
        .mount()
        .await;

    let media = client.media();

    let request = MediaRequestParameters {
        source: MediaSource::Plain(mxc_uri!("mxc://localhost/textfile").to_owned()),
        format: MediaFormat::File,
    };

    // First time, without the cache.
    {
        let _mock_guard = server
            .mock_media_download()
            .ok_plain_text()
            .named("get_file_no_cache")
            .expect(1)
            .mount_as_scoped()
            .await;

        assert_eq!(media.get_media_content(&request, false).await.unwrap(), expected_content);
    }

    // Second time, without the cache, error from the HTTP server.
    {
        let _mock_guard = server
            .mock_media_download()
            .error500()
            .named("get_file_no_cache_error")
            .expect(1)
            .mount_as_scoped()
            .await;

        assert!(media.get_media_content(&request, false).await.is_err());
    }

    // Third time, with the cache.
    {
        let _mock_guard = server
            .mock_media_download()
            .ok_plain_text()
            .named("get_file_with_cache")
            .expect(1)
            .mount_as_scoped()
            .await;

        assert_eq!(media.get_media_content(&request, true).await.unwrap(), expected_content);
    }

    // Third time, with the cache, the HTTP server isn't reached.
    {
        let _mock_guard = server
            .mock_media_download()
            .error500()
            .named("get_file_with_cache_error")
            .expect(0)
            .mount_as_scoped()
            .await;

        assert_eq!(
            client.media().get_media_content(&request, true).await.unwrap(),
            expected_content
        );
    }
}

#[async_test]
async fn test_get_media_file_no_auth() {
    let server = MatrixMockServer::new().await;
    let client = server.client_builder().no_server_versions().build().await;

    server
        .mock_versions()
        .ok_custom(&["v1.1"], &Default::default())
        .named("versions")
        .expect(1)
        .mount()
        .await;

    let event_content = ImageMessageEventContent::plain(
        "filename.jpg".into(),
        mxc_uri!("mxc://example.org/image").to_owned(),
    )
    .info(Box::new(assign!(ImageInfo::new(), {
        height: Some(uint!(398)),
        width: Some(uint!(394)),
        mimetype: Some("image/jpeg".into()),
        size: Some(uint!(31037)),
    })));

    // Get the file.
    server.mock_media_download().ok_image().named("get_file").expect(1).mount().await;

    client.media().get_file(&event_content, false).await.unwrap();

    // Get a thumbnail, not animated.
    server
        .mock_media_thumbnail(Method::Scale, 100, 100, false)
        .ok()
        .expect(1)
        .named("get_thumbnail_no_animated")
        .mount()
        .await;

    client
        .media()
        .get_thumbnail(
            &event_content,
            MediaThumbnailSettings::with_method(Method::Scale, uint!(100), uint!(100)),
            true,
        )
        .await
        .unwrap();

    // Get a thumbnail, animated.
    server
        .mock_media_thumbnail(Method::Crop, 100, 100, true)
        .ok()
        .expect(1)
        .named("get_thumbnail_animated_true")
        .mount()
        .await;

    let settings = MediaThumbnailSettings {
        method: Method::Crop,
        width: uint!(100),
        height: uint!(100),
        animated: true,
    };
    client.media().get_thumbnail(&event_content, settings, true).await.unwrap();
}

#[async_test]
async fn test_get_media_file_with_auth_matrix_1_11() {
    // The server must advertise support for v1.11 or newer for authenticated media
    // support, so we make the request instead of assuming.
    let server = MatrixMockServer::new().await;
    let client = server.client_builder().no_server_versions().build().await;

    server
        .mock_versions()
        .ok_custom(&["v1.11"], &Default::default())
        .expect(1)
        .named("versions")
        .mount()
        .await;

    // Build event content.
    let event_content = ImageMessageEventContent::plain(
        "filename.jpg".into(),
        mxc_uri!("mxc://example.org/image").to_owned(),
    )
    .info(Box::new(assign!(ImageInfo::new(), {
        height: Some(uint!(398)),
        width: Some(uint!(394)),
        mimetype: Some("image/jpeg".into()),
        size: Some(uint!(31037)),
    })));

    // Get the full file.
    server.mock_authed_media_download().ok_image().named("get_file").expect(1).mount().await;

    client.media().get_file(&event_content, false).await.unwrap();

    // Get a thumbnail, not animated.
    server
        .mock_authed_media_thumbnail(Method::Scale, 100, 100, false)
        .ok()
        .expect(1)
        .named("get_thumbnail_no_animated")
        .mount()
        .await;

    client
        .media()
        .get_thumbnail(
            &event_content,
            MediaThumbnailSettings::with_method(Method::Scale, uint!(100), uint!(100)),
            true,
        )
        .await
        .unwrap();

    // Get a thumbnail, animated.
    server
        .mock_authed_media_thumbnail(Method::Crop, 100, 100, true)
        .ok()
        .expect(1)
        .named("get_thumbnail_animated_true")
        .mount()
        .await;

    let settings = MediaThumbnailSettings {
        method: Method::Crop,
        width: uint!(100),
        height: uint!(100),
        animated: true,
    };
    client.media().get_thumbnail(&event_content, settings, true).await.unwrap();
}

#[async_test]
async fn test_get_media_file_with_auth_matrix_stable_feature() {
    // The server must advertise support for the stable feature for authenticated
    // media support, so we make the request instead of assuming.
    let server = MatrixMockServer::new().await;
    let client = server.client_builder().no_server_versions().build().await;

    server
        .mock_versions()
        .ok_custom(
            &["v1.7", "v1.8", "v1.9", "v1.10"],
            &[("org.matrix.msc3916.stable", true)].into(),
        )
        .named("versions")
        .expect(1)
        .mount()
        .await;

    // Build event content.
    let event_content = ImageMessageEventContent::plain(
        "filename.jpg".into(),
        mxc_uri!("mxc://example.org/image").to_owned(),
    )
    .info(Box::new(assign!(ImageInfo::new(), {
        height: Some(uint!(398)),
        width: Some(uint!(394)),
        mimetype: Some("image/jpeg".into()),
        size: Some(uint!(31037)),
    })));

    // Get the full file.
    server.mock_authed_media_download().ok_image().named("get_file").expect(1).mount().await;

    client.media().get_file(&event_content, false).await.unwrap();

    // Get a thumbnail, not animated.
    server
        .mock_authed_media_thumbnail(Method::Scale, 100, 100, false)
        .ok()
        .expect(1)
        .named("get_thumbnail_no_animated")
        .mount()
        .await;

    client
        .media()
        .get_thumbnail(
            &event_content,
            MediaThumbnailSettings::with_method(Method::Scale, uint!(100), uint!(100)),
            true,
        )
        .await
        .unwrap();

    // Get a thumbnail, animated.
    server
        .mock_authed_media_thumbnail(Method::Crop, 100, 100, true)
        .ok()
        .expect(1)
        .named("get_thumbnail_animated_true")
        .mount()
        .await;

    let settings = MediaThumbnailSettings {
        method: Method::Crop,
        width: uint!(100),
        height: uint!(100),
        animated: true,
    };
    client.media().get_thumbnail(&event_content, settings, true).await.unwrap();
}

#[async_test]
async fn test_async_media_upload() {
<<<<<<< HEAD
    let (client, server) = logged_in_client_with_server().await;

    client.reset_server_info().await.unwrap();
=======
    let server = MatrixMockServer::new().await;
    let client = server.client_builder().no_server_versions().build().await;
>>>>>>> d68895f2

    // Declare Matrix version v1.7.
    server.mock_versions().ok_custom(&["v1.7"], &Default::default()).expect(1).mount().await;

    server.mock_media_allocate().ok().expect(1).mount().await;

    server
        .mock_media_allocated_upload("example.com", "AQwafuaFswefuhsfAFAgsw")
        .ok()
        .expect(1)
        .mount()
        .await;

    let mxc_uri = client.media().create_content_uri().await.unwrap();

    assert_eq!(mxc_uri.uri, owned_mxc_uri!("mxc://example.com/AQwafuaFswefuhsfAFAgsw"));

    client
        .media()
        .upload_preallocated(mxc_uri, &mime::IMAGE_JPEG, b"hello world".to_vec())
        .await
        .unwrap();
}<|MERGE_RESOLUTION|>--- conflicted
+++ resolved
@@ -296,14 +296,8 @@
 
 #[async_test]
 async fn test_async_media_upload() {
-<<<<<<< HEAD
-    let (client, server) = logged_in_client_with_server().await;
-
-    client.reset_server_info().await.unwrap();
-=======
-    let server = MatrixMockServer::new().await;
-    let client = server.client_builder().no_server_versions().build().await;
->>>>>>> d68895f2
+    let server = MatrixMockServer::new().await;
+    let client = server.client_builder().no_server_versions().build().await;
 
     // Declare Matrix version v1.7.
     server.mock_versions().ok_custom(&["v1.7"], &Default::default()).expect(1).mount().await;
