--- conflicted
+++ resolved
@@ -1485,23 +1485,7 @@
                 // Add a thread summary to the (room) event which has the thread root, if we
                 // knew about it.
 
-<<<<<<< HEAD
-            // Read the latest number of thread replies from the store.
-            //
-            // Implementation note: since this is based on the `m.relates_to` field, and
-            // that field can only be present on room messages, we don't have to
-            // worry about filtering out aggregation events (like
-            // reactions/edits/etc.). Pretty neat, huh?
-            let num_replies = {
-                let store_guard = &*self.store.lock().await?;
-                let related_thread_events = store_guard
-                    .find_event_relations(&self.room, &thread_root, Some(&[RelationType::Thread]))
-                    .await?;
-                related_thread_events.len().try_into().unwrap_or(u32::MAX)
-            };
-=======
                 let last_event_id = thread_cache.latest_event_id();
->>>>>>> d68895f2
 
                 let Some((location, mut target_event)) = self.find_event(&thread_root).await?
                 else {
