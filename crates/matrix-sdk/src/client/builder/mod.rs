// Copyright 2022 The Matrix.org Foundation C.I.C.
// Copyright 2022 Kévin Commaille
//
// Licensed under the Apache License, Version 2.0 (the "License");
// you may not use this file except in compliance with the License.
// You may obtain a copy of the License at
//
//     http://www.apache.org/licenses/LICENSE-2.0
//
// Unless required by applicable law or agreed to in writing, software
// distributed under the License is distributed on an "AS IS" BASIS,
// WITHOUT WARRANTIES OR CONDITIONS OF ANY KIND, either express or implied.
// See the License for the specific language governing permissions and
// limitations under the License.

mod homeserver_config;

#[cfg(feature = "sqlite")]
use std::path::Path;
use std::{fmt, sync::Arc};

use homeserver_config::*;
#[cfg(feature = "e2e-encryption")]
use matrix_sdk_base::crypto::DecryptionSettings;
use matrix_sdk_base::{store::StoreConfig, BaseClient, ThreadingSupport};
#[cfg(feature = "sqlite")]
use matrix_sdk_sqlite::SqliteStoreConfig;
use ruma::{
    api::{error::FromHttpResponseError, MatrixVersion, SupportedVersions},
    OwnedServerName, ServerName,
};
use thiserror::Error;
use tokio::sync::{broadcast, Mutex, OnceCell};
use tracing::{debug, field::debug, instrument, Span};

use super::{Client, ClientInner};
#[cfg(feature = "e2e-encryption")]
use crate::crypto::{CollectStrategy, TrustRequirement};
#[cfg(feature = "e2e-encryption")]
use crate::encryption::EncryptionSettings;
#[cfg(not(target_family = "wasm"))]
use crate::http_client::HttpSettings;
use crate::{
    authentication::{oauth::OAuthCtx, AuthCtx},
    client::{
        CachedValue::{Cached, NotSet},
        ClientServerInfo,
    },
    config::RequestConfig,
    error::RumaApiError,
    http_client::HttpClient,
    send_queue::SendQueueData,
    sliding_sync::VersionBuilder as SlidingSyncVersionBuilder,
    HttpError, IdParseError,
};

/// Builder that allows creating and configuring various parts of a [`Client`].
///
/// When setting the `StateStore` it is up to the user to open/connect
/// the storage backend before client creation.
///
/// # Examples
///
/// ```
/// use matrix_sdk::Client;
/// // To pass all the request through mitmproxy set the proxy and disable SSL
/// // verification
///
/// let client_builder = Client::builder()
///     .proxy("http://localhost:8080")
///     .disable_ssl_verification();
/// ```
///
/// # Example for using a custom http client
///
/// Note: setting a custom http client will ignore `user_agent`, `proxy`, and
/// `disable_ssl_verification` - you'd need to set these yourself if you want
/// them.
///
/// ```
/// use std::sync::Arc;
///
/// use matrix_sdk::Client;
///
/// // setting up a custom http client
/// let reqwest_builder = reqwest::ClientBuilder::new()
///     .https_only(true)
///     .no_proxy()
///     .user_agent("MyApp/v3.0");
///
/// let client_builder =
///     Client::builder().http_client(reqwest_builder.build()?);
/// # anyhow::Ok(())
/// ```
#[must_use]
#[derive(Clone, Debug)]
pub struct ClientBuilder {
    homeserver_cfg: Option<HomeserverConfig>,
    sliding_sync_version_builder: SlidingSyncVersionBuilder,
    http_cfg: Option<HttpConfig>,
    store_config: BuilderStoreConfig,
    request_config: RequestConfig,
    respect_login_well_known: bool,
    server_versions: Option<Box<[MatrixVersion]>>,
    handle_refresh_tokens: bool,
    base_client: Option<BaseClient>,
    #[cfg(feature = "e2e-encryption")]
    encryption_settings: EncryptionSettings,
    #[cfg(feature = "e2e-encryption")]
    room_key_recipient_strategy: CollectStrategy,
    #[cfg(feature = "e2e-encryption")]
    decryption_settings: DecryptionSettings,
    #[cfg(feature = "e2e-encryption")]
    enable_share_history_on_invite: bool,
    cross_process_store_locks_holder_name: String,
    threading_support: ThreadingSupport,
}

impl ClientBuilder {
    const DEFAULT_CROSS_PROCESS_STORE_LOCKS_HOLDER_NAME: &str = "main";

    pub(crate) fn new() -> Self {
        Self {
            homeserver_cfg: None,
            sliding_sync_version_builder: SlidingSyncVersionBuilder::Native,
            http_cfg: None,
            store_config: BuilderStoreConfig::Custom(StoreConfig::new(
                Self::DEFAULT_CROSS_PROCESS_STORE_LOCKS_HOLDER_NAME.to_owned(),
            )),
            request_config: Default::default(),
            respect_login_well_known: true,
            server_versions: None,
            handle_refresh_tokens: false,
            base_client: None,
            #[cfg(feature = "e2e-encryption")]
            encryption_settings: Default::default(),
            #[cfg(feature = "e2e-encryption")]
            room_key_recipient_strategy: Default::default(),
            #[cfg(feature = "e2e-encryption")]
            decryption_settings: DecryptionSettings {
                sender_device_trust_requirement: TrustRequirement::Untrusted,
            },
            #[cfg(feature = "e2e-encryption")]
            enable_share_history_on_invite: false,
            cross_process_store_locks_holder_name:
                Self::DEFAULT_CROSS_PROCESS_STORE_LOCKS_HOLDER_NAME.to_owned(),
            threading_support: ThreadingSupport::Disabled,
        }
    }

    /// Set the homeserver URL to use.
    ///
    /// The following methods are mutually exclusive: [`Self::homeserver_url`],
    /// [`Self::server_name`] [`Self::insecure_server_name_no_tls`],
    /// [`Self::server_name_or_homeserver_url`].
    /// If you set more than one, then whatever was set last will be used.
    pub fn homeserver_url(mut self, url: impl AsRef<str>) -> Self {
        self.homeserver_cfg = Some(HomeserverConfig::HomeserverUrl(url.as_ref().to_owned()));
        self
    }

    /// Set the server name to discover the homeserver from.
    ///
    /// We assume we can connect in HTTPS to that server. If that's not the
    /// case, prefer using [`Self::insecure_server_name_no_tls`].
    ///
    /// The following methods are mutually exclusive: [`Self::homeserver_url`],
    /// [`Self::server_name`] [`Self::insecure_server_name_no_tls`],
    /// [`Self::server_name_or_homeserver_url`].
    /// If you set more than one, then whatever was set last will be used.
    pub fn server_name(mut self, server_name: &ServerName) -> Self {
        self.homeserver_cfg = Some(HomeserverConfig::ServerName {
            server: server_name.to_owned(),
            // Assume HTTPS if not specified.
            protocol: UrlScheme::Https,
        });
        self
    }

    /// Set the server name to discover the homeserver from, assuming an HTTP
    /// (not secured) scheme. This also relaxes OAuth 2.0 discovery checks to
    /// allow HTTP schemes.
    ///
    /// The following methods are mutually exclusive: [`Self::homeserver_url`],
    /// [`Self::server_name`] [`Self::insecure_server_name_no_tls`],
    /// [`Self::server_name_or_homeserver_url`].
    /// If you set more than one, then whatever was set last will be used.
    pub fn insecure_server_name_no_tls(mut self, server_name: &ServerName) -> Self {
        self.homeserver_cfg = Some(HomeserverConfig::ServerName {
            server: server_name.to_owned(),
            protocol: UrlScheme::Http,
        });
        self
    }

    /// Set the server name to discover the homeserver from, falling back to
    /// using it as a homeserver URL if discovery fails. When falling back to a
    /// homeserver URL, a check is made to ensure that the server exists (unlike
    /// [`Self::homeserver_url`], so you can guarantee that the client is ready
    /// to use.
    ///
    /// The following methods are mutually exclusive: [`Self::homeserver_url`],
    /// [`Self::server_name`] [`Self::insecure_server_name_no_tls`],
    /// [`Self::server_name_or_homeserver_url`].
    /// If you set more than one, then whatever was set last will be used.
    pub fn server_name_or_homeserver_url(mut self, server_name_or_url: impl AsRef<str>) -> Self {
        self.homeserver_cfg = Some(HomeserverConfig::ServerNameOrHomeserverUrl(
            server_name_or_url.as_ref().to_owned(),
        ));
        self
    }

    /// Set sliding sync to a specific version.
    pub fn sliding_sync_version_builder(
        mut self,
        version_builder: SlidingSyncVersionBuilder,
    ) -> Self {
        self.sliding_sync_version_builder = version_builder;
        self
    }

    /// Set up the store configuration for an SQLite store.
    #[cfg(feature = "sqlite")]
    pub fn sqlite_store(mut self, path: impl AsRef<Path>, passphrase: Option<&str>) -> Self {
        let sqlite_store_config = SqliteStoreConfig::new(path).passphrase(passphrase);
        self.store_config =
            BuilderStoreConfig::Sqlite { config: sqlite_store_config, cache_path: None };

        self
    }

    /// Set up the store configuration for an SQLite store with cached data
    /// separated out from state/crypto data.
    #[cfg(feature = "sqlite")]
    pub fn sqlite_store_with_cache_path(
        mut self,
        path: impl AsRef<Path>,
        cache_path: impl AsRef<Path>,
        passphrase: Option<&str>,
    ) -> Self {
        let sqlite_store_config = SqliteStoreConfig::new(path).passphrase(passphrase);
        self.store_config = BuilderStoreConfig::Sqlite {
            config: sqlite_store_config,
            cache_path: Some(cache_path.as_ref().to_owned()),
        };

        self
    }

    /// Set up the store configuration for an SQLite store with a store config,
    /// and with an optional cache data separated out from state/crypto data.
    #[cfg(feature = "sqlite")]
    pub fn sqlite_store_with_config_and_cache_path(
        mut self,
        config: SqliteStoreConfig,
        cache_path: Option<impl AsRef<Path>>,
    ) -> Self {
        self.store_config = BuilderStoreConfig::Sqlite {
            config,
            cache_path: cache_path.map(|cache_path| cache_path.as_ref().to_owned()),
        };

        self
    }

    /// Set up the store configuration for a IndexedDB store.
    #[cfg(feature = "indexeddb")]
    pub fn indexeddb_store(mut self, name: &str, passphrase: Option<&str>) -> Self {
        self.store_config = BuilderStoreConfig::IndexedDb {
            name: name.to_owned(),
            passphrase: passphrase.map(ToOwned::to_owned),
        };
        self
    }

    /// Set up the store configuration.
    ///
    /// The easiest way to get a [`StoreConfig`] is to use the
    /// `make_store_config` method from one of the store crates.
    ///
    /// # Arguments
    ///
    /// * `store_config` - The configuration of the store.
    ///
    /// # Examples
    ///
    /// ```
    /// # use matrix_sdk_base::store::MemoryStore;
    /// # let custom_state_store = MemoryStore::new();
    /// use matrix_sdk::{config::StoreConfig, Client};
    ///
    /// let store_config =
    ///     StoreConfig::new("cross-process-store-locks-holder-name".to_owned())
    ///         .state_store(custom_state_store);
    /// let client_builder = Client::builder().store_config(store_config);
    /// ```
    pub fn store_config(mut self, store_config: StoreConfig) -> Self {
        self.store_config = BuilderStoreConfig::Custom(store_config);
        self
    }

    /// Update the client's homeserver URL with the discovery information
    /// present in the login response, if any.
    pub fn respect_login_well_known(mut self, value: bool) -> Self {
        self.respect_login_well_known = value;
        self
    }

    /// Set the default timeout, fail and retry behavior for all HTTP requests.
    pub fn request_config(mut self, request_config: RequestConfig) -> Self {
        self.request_config = request_config;
        self
    }

    /// Set the proxy through which all the HTTP requests should go.
    ///
    /// Note, only HTTP proxies are supported.
    ///
    /// # Arguments
    ///
    /// * `proxy` - The HTTP URL of the proxy.
    ///
    /// # Examples
    ///
    /// ```no_run
    /// use matrix_sdk::Client;
    ///
    /// let client_config = Client::builder().proxy("http://localhost:8080");
    /// ```
    #[cfg(not(target_family = "wasm"))]
    pub fn proxy(mut self, proxy: impl AsRef<str>) -> Self {
        self.http_settings().proxy = Some(proxy.as_ref().to_owned());
        self
    }

    /// Disable SSL verification for the HTTP requests.
    #[cfg(not(target_family = "wasm"))]
    pub fn disable_ssl_verification(mut self) -> Self {
        self.http_settings().disable_ssl_verification = true;
        self
    }

    /// Set a custom HTTP user agent for the client.
    #[cfg(not(target_family = "wasm"))]
    pub fn user_agent(mut self, user_agent: impl AsRef<str>) -> Self {
        self.http_settings().user_agent = Some(user_agent.as_ref().to_owned());
        self
    }

    /// Add the given list of certificates to the certificate store of the HTTP
    /// client.
    ///
    /// These additional certificates will be trusted and considered when
    /// establishing a HTTP request.
    ///
    /// Internally this will call the
    /// [`reqwest::ClientBuilder::add_root_certificate()`] method.
    #[cfg(not(target_family = "wasm"))]
    pub fn add_root_certificates(mut self, certificates: Vec<reqwest::Certificate>) -> Self {
        self.http_settings().additional_root_certificates = certificates;
        self
    }

    /// Don't trust any system root certificates, only trust the certificates
    /// provided through
    /// [`add_root_certificates`][ClientBuilder::add_root_certificates].
    #[cfg(not(target_family = "wasm"))]
    pub fn disable_built_in_root_certificates(mut self) -> Self {
        self.http_settings().disable_built_in_root_certificates = true;
        self
    }

    /// Specify a [`reqwest::Client`] instance to handle sending requests and
    /// receiving responses.
    ///
    /// This method is mutually exclusive with
    /// [`proxy()`][ClientBuilder::proxy],
    /// [`disable_ssl_verification`][ClientBuilder::disable_ssl_verification],
    /// [`add_root_certificates`][ClientBuilder::add_root_certificates],
    /// [`disable_built_in_root_certificates`][ClientBuilder::disable_built_in_root_certificates],
    /// and [`user_agent()`][ClientBuilder::user_agent].
    pub fn http_client(mut self, client: reqwest::Client) -> Self {
        self.http_cfg = Some(HttpConfig::Custom(client));
        self
    }

    /// Specify the Matrix versions supported by the homeserver manually, rather
    /// than `build()` doing it using a `get_supported_versions` request.
    ///
    /// This is helpful for test code that doesn't care to mock that endpoint.
    pub fn server_versions(mut self, value: impl IntoIterator<Item = MatrixVersion>) -> Self {
        self.server_versions = Some(value.into_iter().collect());
        self
    }

    #[cfg(not(target_family = "wasm"))]
    fn http_settings(&mut self) -> &mut HttpSettings {
        self.http_cfg.get_or_insert_with(Default::default).settings()
    }

    /// Handle [refreshing access tokens] automatically.
    ///
    /// By default, the `Client` forwards any error and doesn't handle errors
    /// with the access token, which means that
    /// [`Client::refresh_access_token()`] needs to be called manually to
    /// refresh access tokens.
    ///
    /// Enabling this setting means that the `Client` will try to refresh the
    /// token automatically, which means that:
    ///
    /// * If refreshing the token fails, the error is forwarded, so any endpoint
    ///   can return [`HttpError::RefreshToken`]. If an [`UnknownToken`] error
    ///   is encountered, it means that the user needs to be logged in again.
    ///
    /// * The access token and refresh token need to be watched for changes,
    ///   using the authentication API's `session_tokens_stream()` for example,
    ///   to be able to [restore the session] later.
    ///
    /// [refreshing access tokens]: https://spec.matrix.org/v1.3/client-server-api/#refreshing-access-tokens
    /// [`UnknownToken`]: ruma::api::client::error::ErrorKind::UnknownToken
    /// [restore the session]: Client::restore_session
    pub fn handle_refresh_tokens(mut self) -> Self {
        self.handle_refresh_tokens = true;
        self
    }

    /// Public for test only
    #[doc(hidden)]
    pub fn base_client(mut self, base_client: BaseClient) -> Self {
        self.base_client = Some(base_client);
        self
    }

    /// Enables specific encryption settings that will persist throughout the
    /// entire lifetime of the `Client`.
    #[cfg(feature = "e2e-encryption")]
    pub fn with_encryption_settings(mut self, settings: EncryptionSettings) -> Self {
        self.encryption_settings = settings;
        self
    }

    /// Set the strategy to be used for picking recipient devices, when sending
    /// an encrypted message.
    #[cfg(feature = "e2e-encryption")]
    pub fn with_room_key_recipient_strategy(mut self, strategy: CollectStrategy) -> Self {
        self.room_key_recipient_strategy = strategy;
        self
    }

    /// Set the trust requirement to be used when decrypting events.
    #[cfg(feature = "e2e-encryption")]
    pub fn with_decryption_settings(mut self, decryption_settings: DecryptionSettings) -> Self {
        self.decryption_settings = decryption_settings;
        self
    }

    /// Whether to enable the experimental support for sending and receiving
    /// encrypted room history on invite, per [MSC4268].
    ///
    /// [MSC4268]: https://github.com/matrix-org/matrix-spec-proposals/pull/4268
    #[cfg(feature = "e2e-encryption")]
    pub fn with_enable_share_history_on_invite(
        mut self,
        enable_share_history_on_invite: bool,
    ) -> Self {
        self.enable_share_history_on_invite = enable_share_history_on_invite;
        self
    }

    /// Set the cross-process store locks holder name.
    ///
    /// The SDK provides cross-process store locks (see
    /// [`matrix_sdk_common::store_locks::CrossProcessStoreLock`]). The
    /// `holder_name` will be the value used for all cross-process store locks
    /// used by the `Client` being built.
    ///
    /// If 2 concurrent `Client`s are running in 2 different process, this
    /// method must be called with different `hold_name` values.
    pub fn cross_process_store_locks_holder_name(mut self, holder_name: String) -> Self {
        self.cross_process_store_locks_holder_name = holder_name;
        self
    }

    /// Whether the threads feature is enabled throuoghout the SDK.
    /// This will affect how timelines are setup, how read receipts are sent
    /// and how room unreads are computed.
    pub fn with_threading_support(mut self, threading_support: ThreadingSupport) -> Self {
        self.threading_support = threading_support;
        self
    }

    /// Create a [`Client`] with the options set on this builder.
    ///
    /// # Errors
    ///
    /// This method can fail for two general reasons:
    ///
    /// * Invalid input: a missing or invalid homeserver URL or invalid proxy
    ///   URL
    /// * HTTP error: If you supplied a user ID instead of a homeserver URL, a
    ///   server discovery request is made which can fail; if you didn't set
    ///   [`server_versions(false)`][Self::server_versions], that amounts to
    ///   another request that can fail
    #[instrument(skip_all, target = "matrix_sdk::client", fields(homeserver))]
    pub async fn build(self) -> Result<Client, ClientBuildError> {
        debug!("Starting to build the Client");

        let homeserver_cfg = self.homeserver_cfg.ok_or(ClientBuildError::MissingHomeserver)?;
        Span::current().record("homeserver", debug(&homeserver_cfg));

        #[cfg_attr(target_family = "wasm", allow(clippy::infallible_destructuring_match))]
        let inner_http_client = match self.http_cfg.unwrap_or_default() {
            #[cfg(not(target_family = "wasm"))]
            HttpConfig::Settings(mut settings) => {
                settings.timeout = self.request_config.timeout;
                settings.make_client()?
            }
            HttpConfig::Custom(c) => c,
        };

        let base_client = if let Some(base_client) = self.base_client {
            base_client
        } else {
            #[allow(unused_mut)]
            let mut client = BaseClient::new(
                build_store_config(self.store_config, &self.cross_process_store_locks_holder_name)
                    .await?,
                self.threading_support,
            );

            #[cfg(feature = "e2e-encryption")]
            {
                client.room_key_recipient_strategy = self.room_key_recipient_strategy;
                client.decryption_settings = self.decryption_settings;
            }

            client
        };

        let http_client = HttpClient::new(inner_http_client.clone(), self.request_config);

        #[allow(unused_variables)]
        let HomeserverDiscoveryResult { server, homeserver, supported_versions, well_known } =
            homeserver_cfg.discover(&http_client).await?;

        let sliding_sync_version = {
            let supported_versions = match supported_versions {
                Some(versions) => Some(versions),
                None if self.sliding_sync_version_builder.needs_get_supported_versions() => {
                    Some(get_supported_versions(&homeserver, &http_client).await?)
                }
                None => None,
            };

            let version = self.sliding_sync_version_builder.build(
                supported_versions.map(|response| response.as_supported_versions()).as_ref(),
            )?;

            tracing::info!(?version, "selected sliding sync version");

            version
        };

        let allow_insecure_oauth = homeserver.scheme() == "http";

        let auth_ctx = Arc::new(AuthCtx {
            handle_refresh_tokens: self.handle_refresh_tokens,
            refresh_token_lock: Arc::new(Mutex::new(Ok(()))),
            session_change_sender: broadcast::Sender::new(1),
            auth_data: OnceCell::default(),
            tokens: OnceCell::default(),
            reload_session_callback: OnceCell::default(),
            save_session_callback: OnceCell::default(),
            oauth: OAuthCtx::new(allow_insecure_oauth),
        });

        // Enable the send queue by default.
        let send_queue = Arc::new(SendQueueData::new(true));

        let server_info = ClientServerInfo {
<<<<<<< HEAD
            server_versions: match self.server_versions {
                Some(versions) => Cached(versions),
                None => NotSet,
            },
            unstable_features: NotSet,
=======
            supported_versions: match self.server_versions {
                Some(versions) => {
                    Cached(SupportedVersions { versions, features: Default::default() })
                }
                None => NotSet,
            },
>>>>>>> d68895f2
            well_known: Cached(well_known.map(Into::into)),
        };

        let event_cache = OnceCell::new();
        let latest_events = OnceCell::new();

        let inner = ClientInner::new(
            auth_ctx,
            server,
            homeserver,
            sliding_sync_version,
            http_client,
            base_client,
            server_info,
            self.respect_login_well_known,
            event_cache,
            send_queue,
            latest_events,
            #[cfg(feature = "e2e-encryption")]
            self.encryption_settings,
            #[cfg(feature = "e2e-encryption")]
            self.enable_share_history_on_invite,
            self.cross_process_store_locks_holder_name,
        )
        .await;

        debug!("Done building the Client");

        Ok(Client { inner })
    }
}

/// Creates a server name from a user supplied string. The string is first
/// sanitized by removing whitespace, the http(s) scheme and any trailing
/// slashes before being parsed.
pub fn sanitize_server_name(s: &str) -> crate::Result<OwnedServerName, IdParseError> {
    ServerName::parse(
        s.trim().trim_start_matches("http://").trim_start_matches("https://").trim_end_matches('/'),
    )
}

#[allow(clippy::unused_async, unused)] // False positive when building with !sqlite & !indexeddb
async fn build_store_config(
    builder_config: BuilderStoreConfig,
    cross_process_store_locks_holder_name: &str,
) -> Result<StoreConfig, ClientBuildError> {
    #[allow(clippy::infallible_destructuring_match)]
    let store_config = match builder_config {
        #[cfg(feature = "sqlite")]
        BuilderStoreConfig::Sqlite { config, cache_path } => {
            let store_config = StoreConfig::new(cross_process_store_locks_holder_name.to_owned())
                .state_store(
                    matrix_sdk_sqlite::SqliteStateStore::open_with_config(config.clone()).await?,
                )
                .event_cache_store({
                    let mut config = config.clone();

                    if let Some(cache_path) = cache_path {
                        config = config.path(cache_path);
                    }

                    matrix_sdk_sqlite::SqliteEventCacheStore::open_with_config(config).await?
                });

            #[cfg(feature = "e2e-encryption")]
            let store_config = store_config.crypto_store(
                matrix_sdk_sqlite::SqliteCryptoStore::open_with_config(config).await?,
            );

            store_config
        }

        #[cfg(feature = "indexeddb")]
        BuilderStoreConfig::IndexedDb { name, passphrase } => {
            build_indexeddb_store_config(
                &name,
                passphrase.as_deref(),
                cross_process_store_locks_holder_name,
            )
            .await?
        }

        BuilderStoreConfig::Custom(config) => config,
    };
    Ok(store_config)
}

// The indexeddb stores only implement `IntoStateStore` and `IntoCryptoStore` on
// wasm32, so this only compiles there.
#[cfg(all(target_family = "wasm", feature = "indexeddb"))]
async fn build_indexeddb_store_config(
    name: &str,
    passphrase: Option<&str>,
    cross_process_store_locks_holder_name: &str,
) -> Result<StoreConfig, ClientBuildError> {
    let cross_process_store_locks_holder_name = cross_process_store_locks_holder_name.to_owned();

    #[cfg(feature = "e2e-encryption")]
    let store_config = {
        let (state_store, crypto_store) =
            matrix_sdk_indexeddb::open_stores_with_name(name, passphrase).await?;
        StoreConfig::new(cross_process_store_locks_holder_name)
            .state_store(state_store)
            .crypto_store(crypto_store)
    };

    #[cfg(not(feature = "e2e-encryption"))]
    let store_config = {
        let state_store = matrix_sdk_indexeddb::open_state_store(name, passphrase).await?;
        StoreConfig::new(cross_process_store_locks_holder_name).state_store(state_store)
    };

    let store_config = {
        tracing::warn!(
            "The IndexedDB backend does not implement an event cache store, \
             falling back to the in-memory event cache store…"
        );
        store_config.event_cache_store(matrix_sdk_base::event_cache::store::MemoryStore::new())
    };

    Ok(store_config)
}

#[cfg(all(not(target_family = "wasm"), feature = "indexeddb"))]
#[allow(clippy::unused_async)]
async fn build_indexeddb_store_config(
    _name: &str,
    _passphrase: Option<&str>,
    _event_cache_store_lock_holder_name: &str,
) -> Result<StoreConfig, ClientBuildError> {
    panic!("the IndexedDB is only available on the 'wasm32' arch")
}

#[derive(Clone, Debug)]
enum HttpConfig {
    #[cfg(not(target_family = "wasm"))]
    Settings(HttpSettings),
    Custom(reqwest::Client),
}

#[cfg(not(target_family = "wasm"))]
impl HttpConfig {
    fn settings(&mut self) -> &mut HttpSettings {
        match self {
            Self::Settings(s) => s,
            Self::Custom(_) => {
                *self = Self::default();
                match self {
                    Self::Settings(s) => s,
                    Self::Custom(_) => unreachable!(),
                }
            }
        }
    }
}

impl Default for HttpConfig {
    fn default() -> Self {
        #[cfg(not(target_family = "wasm"))]
        return Self::Settings(HttpSettings::default());

        #[cfg(target_family = "wasm")]
        return Self::Custom(reqwest::Client::new());
    }
}

#[derive(Clone)]
enum BuilderStoreConfig {
    #[cfg(feature = "sqlite")]
    Sqlite {
        config: SqliteStoreConfig,
        cache_path: Option<std::path::PathBuf>,
    },
    #[cfg(feature = "indexeddb")]
    IndexedDb {
        name: String,
        passphrase: Option<String>,
    },
    Custom(StoreConfig),
}

#[cfg(not(tarpaulin_include))]
impl fmt::Debug for BuilderStoreConfig {
    fn fmt(&self, f: &mut fmt::Formatter<'_>) -> fmt::Result {
        #[allow(clippy::infallible_destructuring_match)]
        match self {
            #[cfg(feature = "sqlite")]
            Self::Sqlite { config, cache_path, .. } => f
                .debug_struct("Sqlite")
                .field("config", config)
                .field("cache_path", cache_path)
                .finish_non_exhaustive(),

            #[cfg(feature = "indexeddb")]
            Self::IndexedDb { name, .. } => {
                f.debug_struct("IndexedDb").field("name", name).finish_non_exhaustive()
            }

            Self::Custom(store_config) => f.debug_tuple("Custom").field(store_config).finish(),
        }
    }
}

/// Errors that can happen in [`ClientBuilder::build`].
#[derive(Debug, Error)]
pub enum ClientBuildError {
    /// No homeserver or user ID was configured
    #[error("no homeserver or user ID was configured")]
    MissingHomeserver,

    /// The supplied server name was invalid.
    #[error("The supplied server name is invalid")]
    InvalidServerName,

    /// Error looking up the .well-known endpoint on auto-discovery
    #[error("Error looking up the .well-known endpoint on auto-discovery")]
    AutoDiscovery(FromHttpResponseError<RumaApiError>),

    /// Error when building the sliding sync version.
    #[error(transparent)]
    SlidingSyncVersion(#[from] crate::sliding_sync::VersionBuilderError),

    /// An error encountered when trying to parse the homeserver url.
    #[error(transparent)]
    Url(#[from] url::ParseError),

    /// Error doing an HTTP request.
    #[error(transparent)]
    Http(#[from] HttpError),

    /// Error opening the indexeddb store.
    #[cfg(feature = "indexeddb")]
    #[error(transparent)]
    IndexeddbStore(#[from] matrix_sdk_indexeddb::OpenStoreError),

    /// Error opening the sqlite store.
    #[cfg(feature = "sqlite")]
    #[error(transparent)]
    SqliteStore(#[from] matrix_sdk_sqlite::OpenStoreError),
}

// The http mocking library is not supported for wasm32
#[cfg(all(test, not(target_family = "wasm")))]
pub(crate) mod tests {
    use assert_matches::assert_matches;
    use matrix_sdk_test::{async_test, test_json};
    use serde_json::{json_internal, Value as JsonValue};
    use wiremock::{
        matchers::{method, path},
        Mock, MockServer, ResponseTemplate,
    };

    use super::*;
    use crate::sliding_sync::Version as SlidingSyncVersion;

    #[test]
    fn test_sanitize_server_name() {
        assert_eq!(sanitize_server_name("matrix.org").unwrap().as_str(), "matrix.org");
        assert_eq!(sanitize_server_name("https://matrix.org").unwrap().as_str(), "matrix.org");
        assert_eq!(sanitize_server_name("http://matrix.org").unwrap().as_str(), "matrix.org");
        assert_eq!(
            sanitize_server_name("https://matrix.server.org").unwrap().as_str(),
            "matrix.server.org"
        );
        assert_eq!(
            sanitize_server_name("https://matrix.server.org/").unwrap().as_str(),
            "matrix.server.org"
        );
        assert_eq!(
            sanitize_server_name("  https://matrix.server.org// ").unwrap().as_str(),
            "matrix.server.org"
        );
        assert_matches!(sanitize_server_name("https://matrix.server.org/something"), Err(_))
    }

    // Note: Due to a limitation of the http mocking library the following tests all
    // supply an http:// url, to `server_name_or_homeserver_url` rather than the plain server name,
    // otherwise  the builder will prepend https:// and the request will fail. In practice, this
    // isn't a problem as the builder first strips the scheme and then checks if the
    // name is a valid server name, so it is a close enough approximation.

    #[async_test]
    async fn test_discovery_invalid_server() {
        // Given a new client builder.
        let mut builder = ClientBuilder::new();

        // When building a client with an invalid server name.
        builder = builder.server_name_or_homeserver_url("⚠️ This won't work 🚫");
        let error = builder.build().await.unwrap_err();

        // Then the operation should fail due to the invalid server name.
        assert_matches!(error, ClientBuildError::InvalidServerName);
    }

    #[async_test]
    async fn test_discovery_no_server() {
        // Given a new client builder.
        let mut builder = ClientBuilder::new();

        // When building a client with a valid server name that doesn't exist.
        builder = builder.server_name_or_homeserver_url("localhost:3456");
        let error = builder.build().await.unwrap_err();

        // Then the operation should fail with an HTTP error.
        println!("{error}");
        assert_matches!(error, ClientBuildError::Http(_));
    }

    #[async_test]
    async fn test_discovery_web_server() {
        // Given a random web server that isn't a Matrix homeserver or hosting the
        // well-known file for one.
        let server = MockServer::start().await;
        let mut builder = ClientBuilder::new();

        // When building a client with the server's URL.
        builder = builder.server_name_or_homeserver_url(server.uri());
        let error = builder.build().await.unwrap_err();

        // Then the operation should fail with a server discovery error.
        assert_matches!(error, ClientBuildError::AutoDiscovery(FromHttpResponseError::Server(_)));
    }

    #[async_test]
    async fn test_discovery_direct_legacy() {
        // Given a homeserver without a well-known file.
        let homeserver = make_mock_homeserver().await;
        let mut builder = ClientBuilder::new();

        // When building a client with the server's URL.
        builder = builder.server_name_or_homeserver_url(homeserver.uri());
        let _client = builder.build().await.unwrap();

        // Then a client should be built with native support for sliding sync.
        assert!(_client.sliding_sync_version().is_native());
    }

    #[async_test]
    async fn test_discovery_well_known_parse_error() {
        // Given a base server with a well-known file that has errors.
        let server = MockServer::start().await;
        let homeserver = make_mock_homeserver().await;
        let mut builder = ClientBuilder::new();

        let well_known = make_well_known_json(&homeserver.uri());
        let bad_json = well_known.to_string().replace(',', "");
        Mock::given(method("GET"))
            .and(path("/.well-known/matrix/client"))
            .respond_with(ResponseTemplate::new(200).set_body_json(bad_json))
            .mount(&server)
            .await;

        // When building a client with the base server.
        builder = builder.server_name_or_homeserver_url(server.uri());
        let error = builder.build().await.unwrap_err();

        // Then the operation should fail due to the well-known file's contents.
        assert_matches!(
            error,
            ClientBuildError::AutoDiscovery(FromHttpResponseError::Deserialization(_))
        );
    }

    #[async_test]
    async fn test_discovery_well_known_legacy() {
        // Given a base server with a well-known file that points to a homeserver that
        // doesn't support sliding sync.
        let server = MockServer::start().await;
        let homeserver = make_mock_homeserver().await;
        let mut builder = ClientBuilder::new();

        Mock::given(method("GET"))
            .and(path("/.well-known/matrix/client"))
            .respond_with(
                ResponseTemplate::new(200).set_body_json(make_well_known_json(&homeserver.uri())),
            )
            .mount(&server)
            .await;

        // When building a client with the base server.
        builder = builder.server_name_or_homeserver_url(server.uri());
        let client = builder.build().await.unwrap();

        // Then a client should be built with native support for sliding sync.
        // It's native support because it's the default. Nothing is checked here.
        assert!(client.sliding_sync_version().is_native());
    }

    #[async_test]
    async fn test_sliding_sync_discover_native() {
        // Given a homeserver with a `/versions` file.
        let homeserver = make_mock_homeserver().await;
        let mut builder = ClientBuilder::new();

        // When building the client with sliding sync to auto-discover the
        // native version.
        builder = builder
            .server_name_or_homeserver_url(homeserver.uri())
            .sliding_sync_version_builder(SlidingSyncVersionBuilder::DiscoverNative);

        let client = builder.build().await.unwrap();

        // Then, sliding sync has the correct native version.
        assert_matches!(client.sliding_sync_version(), SlidingSyncVersion::Native);
    }

    #[async_test]
    #[cfg(feature = "e2e-encryption")]
    async fn test_set_up_decryption_trust_requirement_cross_signed() {
        let homeserver = make_mock_homeserver().await;
        let builder = ClientBuilder::new()
            .server_name_or_homeserver_url(homeserver.uri())
            .with_decryption_settings(DecryptionSettings {
                sender_device_trust_requirement: TrustRequirement::CrossSigned,
            });

        let client = builder.build().await.unwrap();
        assert_matches!(
            client.base_client().decryption_settings.sender_device_trust_requirement,
            TrustRequirement::CrossSigned
        );
    }

    #[async_test]
    #[cfg(feature = "e2e-encryption")]
    async fn test_set_up_decryption_trust_requirement_untrusted() {
        let homeserver = make_mock_homeserver().await;

        let builder = ClientBuilder::new()
            .server_name_or_homeserver_url(homeserver.uri())
            .with_decryption_settings(DecryptionSettings {
                sender_device_trust_requirement: TrustRequirement::Untrusted,
            });

        let client = builder.build().await.unwrap();
        assert_matches!(
            client.base_client().decryption_settings.sender_device_trust_requirement,
            TrustRequirement::Untrusted
        );
    }

    /* Helper functions */

    async fn make_mock_homeserver() -> MockServer {
        let homeserver = MockServer::start().await;
        Mock::given(method("GET"))
            .and(path("/_matrix/client/versions"))
            .respond_with(ResponseTemplate::new(200).set_body_json(&*test_json::VERSIONS))
            .mount(&homeserver)
            .await;
        Mock::given(method("GET"))
            .and(path("/_matrix/client/r0/login"))
            .respond_with(ResponseTemplate::new(200).set_body_json(&*test_json::LOGIN_TYPES))
            .mount(&homeserver)
            .await;
        homeserver
    }

    fn make_well_known_json(homeserver_url: &str) -> JsonValue {
        ::serde_json::Value::Object({
            let mut object = ::serde_json::Map::new();
            let _ = object.insert(
                "m.homeserver".into(),
                json_internal!({
                    "base_url": homeserver_url
                }),
            );

            object
        })
    }

    #[async_test]
    async fn test_cross_process_store_locks_holder_name() {
        {
            let homeserver = make_mock_homeserver().await;
            let client =
                ClientBuilder::new().homeserver_url(homeserver.uri()).build().await.unwrap();

            assert_eq!(client.cross_process_store_locks_holder_name(), "main");
        }

        {
            let homeserver = make_mock_homeserver().await;
            let client = ClientBuilder::new()
                .homeserver_url(homeserver.uri())
                .cross_process_store_locks_holder_name("foo".to_owned())
                .build()
                .await
                .unwrap();

            assert_eq!(client.cross_process_store_locks_holder_name(), "foo");
        }
    }
}<|MERGE_RESOLUTION|>--- conflicted
+++ resolved
@@ -578,20 +578,12 @@
         let send_queue = Arc::new(SendQueueData::new(true));
 
         let server_info = ClientServerInfo {
-<<<<<<< HEAD
-            server_versions: match self.server_versions {
-                Some(versions) => Cached(versions),
-                None => NotSet,
-            },
-            unstable_features: NotSet,
-=======
             supported_versions: match self.server_versions {
                 Some(versions) => {
                     Cached(SupportedVersions { versions, features: Default::default() })
                 }
                 None => NotSet,
             },
->>>>>>> d68895f2
             well_known: Cached(well_known.map(Into::into)),
         };
 
