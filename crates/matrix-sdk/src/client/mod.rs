--- conflicted
+++ resolved
@@ -47,12 +47,7 @@
             device::{delete_devices, get_devices, update_device},
             directory::{get_public_rooms, get_public_rooms_filtered},
             discovery::{
-<<<<<<< HEAD
-                discover_homeserver,
-                discover_homeserver::RtcFocusInfo,
-=======
                 discover_homeserver::{self, RtcFocusInfo},
->>>>>>> d68895f2
                 get_capabilities::{self, Capabilities},
                 get_supported_versions,
             },
@@ -1829,7 +1824,6 @@
 
         Ok(server_versions)
     }
-<<<<<<< HEAD
 
     /// Fetches client well_known from network; no caching.
     pub async fn fetch_client_well_known(&self) -> Option<discover_homeserver::Response> {
@@ -1842,20 +1836,6 @@
             )
             .to_string();
 
-=======
-
-    /// Fetches client well_known from network; no caching.
-    pub async fn fetch_client_well_known(&self) -> Option<discover_homeserver::Response> {
-        let server_url_string = self
-            .server()
-            .unwrap_or(
-                // Sometimes people configure their well-known directly on the homeserver so use
-                // this as a fallback when the server name is unknown.
-                &self.homeserver(),
-            )
-            .to_string();
-
->>>>>>> d68895f2
         let well_known = self
             .inner
             .http_client
@@ -1943,22 +1923,6 @@
         }
 
         let server_info = self.load_or_fetch_server_info().await?;
-<<<<<<< HEAD
-
-        // Fill both unstable features and server versions at once.
-        let mut versions = server_info.known_versions();
-        if versions.is_empty() {
-            versions.push(MatrixVersion::V1_0);
-        }
-
-        guarded_server_info.server_versions = CachedValue::Cached(versions.into());
-        guarded_server_info.unstable_features = CachedValue::Cached(server_info.unstable_features);
-        guarded_server_info.well_known = CachedValue::Cached(server_info.well_known);
-
-        // SAFETY: all fields were set above, so (assuming the caller doesn't attempt to
-        // fetch an optional property), the function will always return some.
-        Ok(map(&guarded_server_info).unwrap_cached_value())
-=======
 
         // Fill both unstable features and server versions at once.
         let mut supported = server_info.supported_versions();
@@ -2004,7 +1968,6 @@
     pub async fn supported_versions(&self) -> HttpResult<SupportedVersions> {
         self.get_or_load_and_cache_server_info(|server_info| server_info.supported_versions.clone())
             .await
->>>>>>> d68895f2
     }
 
     /// Get the Matrix versions supported by the homeserver by fetching them
@@ -2026,15 +1989,10 @@
     /// # anyhow::Ok(()) };
     /// ```
     pub async fn server_versions(&self) -> HttpResult<Box<[MatrixVersion]>> {
-<<<<<<< HEAD
-        self.get_or_load_and_cache_server_info(|server_info| server_info.server_versions.clone())
-            .await
-=======
         self.get_or_load_and_cache_server_info(|server_info| {
             server_info.supported_versions.as_ref().map(|supported| supported.versions.clone())
         })
         .await
->>>>>>> d68895f2
     }
 
     /// Get the unstable features supported by the homeserver by fetching them
@@ -2056,17 +2014,11 @@
     /// println!("The homeserver supports msc X: {supports_msc_x:?}");
     /// # anyhow::Ok(()) };
     /// ```
-<<<<<<< HEAD
-    pub async fn unstable_features(&self) -> HttpResult<BTreeMap<String, bool>> {
-        self.get_or_load_and_cache_server_info(|server_info| server_info.unstable_features.clone())
-            .await
-=======
     pub async fn unstable_features(&self) -> HttpResult<BTreeSet<FeatureFlag>> {
         self.get_or_load_and_cache_server_info(|server_info| {
             server_info.supported_versions.as_ref().map(|supported| supported.features.clone())
         })
         .await
->>>>>>> d68895f2
     }
 
     /// Get information about the homeserver's advertised RTC foci by fetching
@@ -2105,12 +2057,7 @@
     pub async fn reset_server_info(&self) -> Result<()> {
         // Empty the in-memory caches.
         let mut guard = self.inner.caches.server_info.write().await;
-<<<<<<< HEAD
-        guard.server_versions = CachedValue::NotSet;
-        guard.unstable_features = CachedValue::NotSet;
-=======
         guard.supported_versions = CachedValue::NotSet;
->>>>>>> d68895f2
 
         // Empty the store cache.
         Ok(self.state_store().remove_kv_data(StateStoreDataKey::ServerInfo).await?)
@@ -2885,41 +2832,6 @@
 
 #[derive(Clone)]
 struct ClientServerInfo {
-<<<<<<< HEAD
-    /// The Matrix versions the server supports (known ones only).
-    server_versions: CachedValue<Box<[MatrixVersion]>>,
-
-    /// The unstable features and their on/off state on the server.
-    unstable_features: CachedValue<BTreeMap<String, bool>>,
-
-    /// The server's well-known file, if any.
-    well_known: CachedValue<Option<WellKnownResponse>>,
-}
-
-/// A cached value that can either be set or not set, used to avoid confusion
-/// between a value that is set to `None` (because it doesn't exist) and a value
-/// that has not been cached yet.
-#[derive(Clone)]
-enum CachedValue<Value> {
-    /// A value has been cached.
-    Cached(Value),
-    /// Nothing has been cached yet.
-    NotSet,
-}
-
-impl<Value> CachedValue<Value> {
-    /// Unwraps the cached value, returning it if it exists.
-    ///
-    /// # Panics
-    ///
-    /// If the cached value is not set, this will panic.
-    fn unwrap_cached_value(self) -> Value {
-        match self {
-            CachedValue::Cached(value) => value,
-            CachedValue::NotSet => panic!("Tried to unwrap a cached value that wasn't set"),
-        }
-    }
-=======
     /// The Matrix versions and unstable features the server supports (known
     /// ones only).
     supported_versions: CachedValue<SupportedVersions>,
@@ -2979,7 +2891,6 @@
 struct PreJoinRoomInfo {
     /// The user who invited us to the room, if any.
     pub inviter: Option<RoomMember>,
->>>>>>> d68895f2
 }
 
 // The http mocking library is not supported for wasm32
@@ -3009,11 +2920,7 @@
                 discovery::discover_homeserver::RtcFocusInfo,
                 room::create_room::v3::Request as CreateRoomRequest,
             },
-<<<<<<< HEAD
-            MatrixVersion,
-=======
             FeatureFlag, MatrixVersion,
->>>>>>> d68895f2
         },
         assign,
         events::{
@@ -3350,34 +3257,18 @@
 
     #[async_test]
     async fn test_server_info_caching() {
-<<<<<<< HEAD
-        let server = MockServer::start().await;
-=======
         let server = MatrixMockServer::new().await;
->>>>>>> d68895f2
         let server_url = server.uri();
         let domain = server_url.strip_prefix("http://").unwrap();
         let server_name = <&ServerName>::try_from(domain).unwrap();
         let rtc_foci = vec![RtcFocusInfo::livekit("https://livekit.example.com".to_owned())];
 
-<<<<<<< HEAD
-        let well_known_mock = Mock::given(method("GET"))
-            .and(path("/.well-known/matrix/client"))
-            .respond_with(ResponseTemplate::new(200).set_body_raw(
-                test_json::WELL_KNOWN.to_string().replace("HOMESERVER_URL", server_url.as_ref()),
-                "application/json",
-            ))
-            .named("well known mock")
-            .expect(2) // One for ClientBuilder discovery, one for the ServerInfo cache.
-            .mount_as_scoped(&server)
-=======
         let well_known_mock = server
             .mock_well_known()
             .ok()
             .named("well known mock")
             .expect(2) // One for ClientBuilder discovery, one for the ServerInfo cache.
             .mount_as_scoped()
->>>>>>> d68895f2
             .await;
 
         let versions_mock = server
@@ -3407,80 +3298,9 @@
 
         drop(client);
 
-<<<<<<< HEAD
-        let client = Client::builder()
-            .homeserver_url(server.uri()) // Configure this client directly so as to not hit the discovery endpoint.
-            .store_config(
-                StoreConfig::new("cross-process-store-locks-holder-name".to_owned())
-                    .state_store(memory_store.clone()),
-            )
-            .build()
-            .await
-            .unwrap();
-
-        // This call to the new client hits the on-disk cache.
-        assert_eq!(
-            client.unstable_features().await.unwrap().get("org.matrix.e2e_cross_signing"),
-            Some(&true)
-        );
-
-        // Then this call hits the in-memory cache.
-        assert_eq!(client.rtc_foci().await.unwrap(), rtc_foci);
-
-        drop(versions_mock);
-        drop(well_known_mock);
-        server.verify().await;
-
-        // Now, reset the cache, and observe the endpoints being called again once.
-        client.reset_server_info().await.unwrap();
-
-        Mock::given(method("GET"))
-            .and(path("/.well-known/matrix/client"))
-            .respond_with(ResponseTemplate::new(200).set_body_raw(
-                test_json::WELL_KNOWN.to_string().replace("HOMESERVER_URL", server_url.as_ref()),
-                "application/json",
-            ))
-            .named("second well known mock")
-            .expect(1)
-            .mount(&server)
-            .await;
-
-        Mock::given(method("GET"))
-            .and(path("/_matrix/client/versions"))
-            .respond_with(ResponseTemplate::new(200).set_body_json(&*test_json::VERSIONS))
-            .expect(1)
-            .named("second versions mock")
-            .mount(&server)
-            .await;
-
-        // Hits network again.
-        assert_eq!(client.server_versions().await.unwrap().len(), 1);
-        // Hits in-memory cache again.
-        assert!(client.server_versions().await.unwrap().contains(&MatrixVersion::V1_0));
-        assert_eq!(client.rtc_foci().await.unwrap(), rtc_foci);
-    }
-
-    #[async_test]
-    async fn test_server_info_without_a_well_known() {
-        let server = MockServer::start().await;
-        let rtc_foci: Vec<RtcFocusInfo> = vec![];
-
-        let versions_mock = Mock::given(method("GET"))
-            .and(path("/_matrix/client/versions"))
-            .respond_with(ResponseTemplate::new(200).set_body_json(&*test_json::VERSIONS))
-            .named("first versions mock")
-            .expect(1)
-            .mount_as_scoped(&server)
-            .await;
-
-        let memory_store = Arc::new(MemoryStore::new());
-        let client = Client::builder()
-            .homeserver_url(server.uri()) // Configure this client directly so as to not hit the discovery endpoint.
-=======
         let client = server
             .client_builder()
             .no_server_versions()
->>>>>>> d68895f2
             .store_config(
                 StoreConfig::new("cross-process-store-locks-holder-name".to_owned())
                     .state_store(memory_store.clone()),
@@ -3498,37 +3318,8 @@
         assert!(supported.versions.contains(&MatrixVersion::V1_0));
         assert!(supported.features.contains(&FeatureFlag::from("org.matrix.e2e_cross_signing")));
 
-<<<<<<< HEAD
-        assert_eq!(client.server_versions().await.unwrap().len(), 1);
-
-        // These subsequent calls hit the in-memory cache.
-        assert!(client.server_versions().await.unwrap().contains(&MatrixVersion::V1_0));
-        assert_eq!(client.rtc_foci().await.unwrap(), rtc_foci);
-
-        drop(client);
-
-        let client = Client::builder()
-            .homeserver_url(server.uri()) // Configure this client directly so as to not hit the discovery endpoint.
-            .store_config(
-                StoreConfig::new("cross-process-store-locks-holder-name".to_owned())
-                    .state_store(memory_store.clone()),
-            )
-            .build()
-            .await
-            .unwrap();
-
-        // This call to the new client hits the on-disk cache.
-        assert_eq!(
-            client.unstable_features().await.unwrap().get("org.matrix.e2e_cross_signing"),
-            Some(&true)
-        );
-=======
         // Then this call hits the in-memory cache.
         assert_eq!(client.rtc_foci().await.unwrap(), rtc_foci);
->>>>>>> d68895f2
-
-        // Then this call hits the in-memory cache.
-        assert_eq!(client.rtc_foci().await.unwrap(), rtc_foci);
 
         drop(versions_mock);
         drop(well_known_mock);
@@ -3536,12 +3327,7 @@
         // Now, reset the cache, and observe the endpoints being called again once.
         client.reset_server_info().await.unwrap();
 
-<<<<<<< HEAD
-        // Now, reset the cache, and observe the endpoints being called again once.
-        client.reset_server_info().await.unwrap();
-=======
         server.mock_well_known().ok().named("second well known mock").expect(1).mount().await;
->>>>>>> d68895f2
 
         server.mock_versions().ok().expect(1).named("second versions mock").mount().await;
 
