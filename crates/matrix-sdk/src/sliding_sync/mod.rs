--- conflicted
+++ resolved
@@ -897,12 +897,8 @@
             assert!(stream.next().await.is_some());
         }
 
-<<<<<<< HEAD
+        // Stop the sync-loop.
         sliding_sync.stop_sync()?;
-=======
-        // Stop the sync-loop.
-        sliding_sync.stop_sync().await?;
->>>>>>> d27ae257
 
         // The sync-loop is actually stopped.
         for _ in 0..3 {
