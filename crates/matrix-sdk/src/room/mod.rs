// Copyright 2024 The Matrix.org Foundation C.I.C.
//
// Licensed under the Apache License, Version 2.0 (the "License");
// you may not use this file except in compliance with the License.
// You may obtain a copy of the License at
//
//     http://www.apache.org/licenses/LICENSE-2.0
//
// Unless required by applicable law or agreed to in writing, software
// distributed under the License is distributed on an "AS IS" BASIS,
// WITHOUT WARRANTIES OR CONDITIONS OF ANY KIND, either express or implied.
// See the License for the specific language governing permissions and
// limitations under the License.

//! High-level room API

use std::{
    borrow::Borrow,
    collections::{BTreeMap, HashMap},
    future::Future,
    ops::Deref,
    sync::Arc,
    time::Duration,
};

use async_stream::stream;
use eyeball::SharedObservable;
use futures_core::Stream;
use futures_util::{future::join_all, stream::FuturesUnordered};
use http::StatusCode;
#[cfg(feature = "e2e-encryption")]
pub use identity_status_changes::IdentityStatusChanges;
#[cfg(feature = "e2e-encryption")]
use matrix_sdk_base::crypto::{IdentityStatusChange, RoomIdentityProvider, UserIdentity};
#[cfg(feature = "e2e-encryption")]
use matrix_sdk_base::{crypto::RoomEventDecryptionResult, deserialized_responses::EncryptionInfo};
use matrix_sdk_base::{
    deserialized_responses::{
        RawAnySyncOrStrippedState, RawSyncOrStrippedState, SyncOrStrippedState,
    },
    event_cache::store::media::IgnoreMediaRetentionPolicy,
    media::MediaThumbnailSettings,
    store::StateStoreExt,
    ComposerDraft, EncryptionState, RoomInfoNotableUpdateReasons, RoomMemberships, SendOutsideWasm,
    StateChanges, StateStoreDataKey, StateStoreDataValue,
};
#[cfg(feature = "e2e-encryption")]
use matrix_sdk_common::BoxFuture;
use matrix_sdk_common::{
    deserialized_responses::TimelineEvent,
    executor::{spawn, JoinHandle},
    timeout::timeout,
};
use mime::Mime;
use reply::Reply;
#[cfg(feature = "unstable-msc4274")]
use ruma::events::room::message::GalleryItemType;
#[cfg(feature = "e2e-encryption")]
use ruma::events::{
    room::encrypted::OriginalSyncRoomEncryptedEvent, AnySyncMessageLikeEvent, AnySyncTimelineEvent,
    SyncMessageLikeEvent,
};
use ruma::{
    api::client::{
        config::{set_global_account_data, set_room_account_data},
        context,
        error::ErrorKind,
        filter::LazyLoadOptions,
        membership::{
            ban_user, forget_room, get_member_events,
            invite_user::{self, v3::InvitationRecipient},
            kick_user, leave_room, unban_user, Invite3pid,
        },
        message::send_message_event,
        read_marker::set_read_marker,
        receipt::create_receipt,
        redact::redact_event,
        room::{get_room_event, report_content, report_room},
        state::{get_state_events_for_key, send_state_event},
        tag::{create_tag, delete_tag},
        typing::create_typing_event::{self, v3::Typing},
    },
    assign,
    events::{
        beacon::BeaconEventContent,
        beacon_info::BeaconInfoEventContent,
        call::notify::{ApplicationType, CallNotifyEventContent, NotifyType},
        direct::DirectEventContent,
        marked_unread::MarkedUnreadEventContent,
        receipt::{Receipt, ReceiptThread, ReceiptType},
        room::{
            avatar::{self, RoomAvatarEventContent},
            encryption::RoomEncryptionEventContent,
            history_visibility::HistoryVisibility,
            member::{MembershipChange, SyncRoomMemberEvent},
            message::{
                AudioInfo, AudioMessageEventContent, FileInfo, FileMessageEventContent,
                FormattedBody, ImageMessageEventContent, MessageType, RoomMessageEventContent,
                UnstableAudioDetailsContentBlock, UnstableVoiceContentBlock, VideoInfo,
                VideoMessageEventContent,
            },
            name::RoomNameEventContent,
            pinned_events::RoomPinnedEventsEventContent,
            power_levels::{RoomPowerLevels, RoomPowerLevelsEventContent},
            server_acl::RoomServerAclEventContent,
            topic::RoomTopicEventContent,
            ImageInfo, MediaSource, ThumbnailInfo,
        },
        space::{child::SpaceChildEventContent, parent::SpaceParentEventContent},
        tag::{TagInfo, TagName},
        typing::SyncTypingEvent,
        AnyRoomAccountDataEvent, AnyRoomAccountDataEventContent, AnyTimelineEvent, EmptyStateKey,
        Mentions, MessageLikeEventContent, OriginalSyncStateEvent, RedactContent,
        RedactedStateEventContent, RoomAccountDataEvent, RoomAccountDataEventContent,
        RoomAccountDataEventType, StateEventContent, StateEventType, StaticEventContent,
        StaticStateEventContent, SyncStateEvent,
    },
    push::{Action, PushConditionRoomCtx, Ruleset},
    serde::Raw,
    time::Instant,
    EventId, Int, MatrixToUri, MatrixUri, MxcUri, OwnedEventId, OwnedRoomId, OwnedServerName,
    OwnedTransactionId, OwnedUserId, RoomId, TransactionId, UInt, UserId,
};
use serde::de::DeserializeOwned;
use thiserror::Error;
use tokio::{join, sync::broadcast};
use tokio_stream::StreamExt;
use tracing::{debug, error, info, instrument, trace, warn};

use self::futures::{SendAttachment, SendMessageLikeEvent, SendRawMessageLikeEvent};
pub use self::{
    member::{RoomMember, RoomMemberRole},
    messages::{
        EventWithContextResponse, IncludeRelations, ListThreadsOptions, Messages, MessagesOptions,
        Relations, RelationsOptions, ThreadRoots,
    },
};
#[cfg(doc)]
use crate::event_cache::EventCache;
use crate::{
    attachment::{AttachmentConfig, AttachmentInfo},
    client::WeakClient,
    config::RequestConfig,
    error::{BeaconError, WrongRoomState},
    event_cache::{self, EventCacheDropHandles, RoomEventCache},
    event_handler::{EventHandler, EventHandlerDropGuard, EventHandlerHandle, SyncEvent},
    live_location_share::ObservableLiveLocation,
    media::{MediaFormat, MediaRequestParameters},
    notification_settings::{IsEncrypted, IsOneToOne, RoomNotificationMode},
    room::{
        knock_requests::{KnockRequest, KnockRequestMemberInfo},
        power_levels::{RoomPowerLevelChanges, RoomPowerLevelsExt},
        privacy_settings::RoomPrivacySettings,
    },
    sync::RoomUpdate,
    utils::{IntoRawMessageLikeEventContent, IntoRawStateEventContent},
    BaseRoom, Client, Error, HttpResult, Result, RoomState, TransmissionProgress,
};
#[cfg(feature = "e2e-encryption")]
use crate::{crypto::types::events::CryptoContextInfo, encryption::backups::BackupState};

pub mod edit;
pub mod futures;
pub mod identity_status_changes;
/// Contains code related to requests to join a room.
pub mod knock_requests;
mod member;
mod messages;
pub mod power_levels;
pub mod reply;

/// Contains all the functionality for modifying the privacy settings in a room.
pub mod privacy_settings;

#[cfg(feature = "e2e-encryption")]
pub(crate) mod shared_room_history;

/// A struct containing methods that are common for Joined, Invited and Left
/// Rooms
#[derive(Debug, Clone)]
pub struct Room {
    inner: BaseRoom,
    pub(crate) client: Client,
}

impl Deref for Room {
    type Target = BaseRoom;

    fn deref(&self) -> &Self::Target {
        &self.inner
    }
}

const TYPING_NOTICE_TIMEOUT: Duration = Duration::from_secs(4);
const TYPING_NOTICE_RESEND_TIMEOUT: Duration = Duration::from_secs(3);

/// Context allowing to compute the push actions for a given event.
#[derive(Debug)]
pub struct PushContext {
    /// The Ruma context used to compute the push actions.
    push_condition_room_ctx: PushConditionRoomCtx,

    /// Push rules for this room, based on the push rules state event, or the
    /// global server default as defined by [`Ruleset::server_default`].
    push_rules: Ruleset,
}

impl PushContext {
    /// Create a new [`PushContext`] from its inner components.
    pub fn new(push_condition_room_ctx: PushConditionRoomCtx, push_rules: Ruleset) -> Self {
        Self { push_condition_room_ctx, push_rules }
    }

    /// Compute the push rules for a given event.
    pub fn for_event<T>(&self, event: &Raw<T>) -> Vec<Action> {
        self.push_rules.get_actions(event, &self.push_condition_room_ctx).to_owned()
    }
}

macro_rules! make_media_type {
    ($t:ty, $content_type: ident, $filename: ident, $source: ident, $caption: ident, $formatted_caption: ident, $info: ident, $thumbnail: ident) => {{
        // If caption is set, use it as body, and filename as the file name; otherwise,
        // body is the filename, and the filename is not set.
        // https://github.com/matrix-org/matrix-spec-proposals/blob/main/proposals/2530-body-as-caption.md
        let (body, filename) = match $caption {
            Some(caption) => (caption, Some($filename)),
            None => ($filename, None),
        };

        let (thumbnail_source, thumbnail_info) = $thumbnail.unzip();

        match $content_type.type_() {
            mime::IMAGE => {
                let info = assign!($info.map(ImageInfo::from).unwrap_or_default(), {
                    mimetype: Some($content_type.as_ref().to_owned()),
                    thumbnail_source,
                    thumbnail_info
                });
                let content = assign!(ImageMessageEventContent::new(body, $source), {
                    info: Some(Box::new(info)),
                    formatted: $formatted_caption,
                    filename
                });
                <$t>::Image(content)
            }

            mime::AUDIO => {
                let mut content = assign!(AudioMessageEventContent::new(body, $source), {
                    formatted: $formatted_caption,
                    filename
                });

                if let Some(AttachmentInfo::Voice { audio_info, waveform: Some(waveform_vec) }) =
                    &$info
                {
                    if let Some(duration) = audio_info.duration {
                        let waveform = waveform_vec.iter().map(|v| (*v).into()).collect();
                        content.audio =
                            Some(UnstableAudioDetailsContentBlock::new(duration, waveform));
                    }
                    content.voice = Some(UnstableVoiceContentBlock::new());
                }

                let mut audio_info = $info.map(AudioInfo::from).unwrap_or_default();
                audio_info.mimetype = Some($content_type.as_ref().to_owned());
                let content = content.info(Box::new(audio_info));

                <$t>::Audio(content)
            }

            mime::VIDEO => {
                let info = assign!($info.map(VideoInfo::from).unwrap_or_default(), {
                    mimetype: Some($content_type.as_ref().to_owned()),
                    thumbnail_source,
                    thumbnail_info
                });
                let content = assign!(VideoMessageEventContent::new(body, $source), {
                    info: Some(Box::new(info)),
                    formatted: $formatted_caption,
                    filename
                });
                <$t>::Video(content)
            }

            _ => {
                let info = assign!($info.map(FileInfo::from).unwrap_or_default(), {
                    mimetype: Some($content_type.as_ref().to_owned()),
                    thumbnail_source,
                    thumbnail_info
                });
                let content = assign!(FileMessageEventContent::new(body, $source), {
                    info: Some(Box::new(info)),
                    formatted: $formatted_caption,
                    filename,
                });
                <$t>::File(content)
            }
        }
    }};
}

impl Room {
    /// Create a new `Room`
    ///
    /// # Arguments
    /// * `client` - The client used to make requests.
    ///
    /// * `room` - The underlying room.
    pub(crate) fn new(client: Client, room: BaseRoom) -> Self {
        Self { inner: room, client }
    }

    /// Leave this room.
    /// If the room was in [`RoomState::Invited`] state, it'll also be forgotten
    /// automatically.
    ///
    /// Only invited and joined rooms can be left.
    #[doc(alias = "reject_invitation")]
    #[instrument(skip_all, fields(room_id = ?self.inner.room_id()))]
    pub async fn leave(&self) -> Result<()> {
        let state = self.state();
        if state == RoomState::Left {
            return Err(Error::WrongRoomState(Box::new(WrongRoomState::new(
                "Joined or Invited",
                state,
            ))));
        }

        // If the room was in Invited state we should also forget it when declining the
        // invite.
        let should_forget = matches!(self.state(), RoomState::Invited);

        let request = leave_room::v3::Request::new(self.inner.room_id().to_owned());
        let response = self.client.send(request).await;

        // The server can return with an error that is acceptable to ignore. Let's find
        // which one.
        if let Err(error) = response {
            #[allow(clippy::collapsible_match)]
            let ignore_error = if let Some(error) = error.client_api_error_kind() {
                match error {
                    // The user is trying to leave a room but doesn't have permissions to do so.
                    // Let's consider the user has left the room.
                    ErrorKind::Forbidden { .. } => true,
                    _ => false,
                }
            } else {
                false
            };

            error!(?error, ignore_error, should_forget, "Failed to leave the room");

            if !ignore_error {
                return Err(error.into());
            }
        }

        self.client.base_client().room_left(self.room_id()).await?;

        if should_forget {
            trace!("Trying to forget the room");

            if let Err(error) = self.forget().await {
                error!(?error, "Failed to forget the room");
            }
        }

        Ok(())
    }

    /// Join this room.
    ///
    /// Only invited and left rooms can be joined via this method.
    #[doc(alias = "accept_invitation")]
    #[instrument(skip_all, fields(room_id = ?self.inner.room_id()))]
    pub async fn join(&self) -> Result<()> {
        let prev_room_state = self.inner.state();

        if prev_room_state == RoomState::Joined {
            return Err(Error::WrongRoomState(Box::new(WrongRoomState::new(
                "Invited or Left",
                prev_room_state,
            ))));
        }

<<<<<<< HEAD
        let inviter = if prev_room_state == RoomState::Invited {
            match self.invite_details().await {
                Ok(details) => details.inviter,
                Err(e) => {
                    warn!("No invite details were found, can't attempt to find a room key bundle to accept: {e:?}");
                    None
                }
            }
        } else {
            None
        };

        #[cfg(feature = "e2e-encryption")]
        let enable_share_history_on_invite = self.client.inner.enable_share_history_on_invite;

        #[cfg(not(feature = "e2e-encryption"))]
        let enable_share_history_on_invite = false;

        debug!(
            ?prev_room_state,
            inviter=?inviter.as_ref().map(|room_member| room_member.user_id()),
            enable_share_history_on_invite,
            "Joining room",
        );

        self.client.join_room_by_id(self.room_id()).await?;

        #[cfg(feature = "e2e-encryption")]
        if enable_share_history_on_invite {
            if let Some(inviter) = inviter {
                shared_room_history::maybe_accept_key_bundle(self, inviter.user_id()).await?;
            }
        }

=======
        self.client.join_room_by_id(self.room_id()).await?;

>>>>>>> d68895f2
        Ok(())
    }

    /// Get the inner client saved in this room instance.
    ///
    /// Returns the client this room is part of.
    pub fn client(&self) -> Client {
        self.client.clone()
    }

    /// Get the sync state of this room, i.e. whether it was fully synced with
    /// the server.
    pub fn is_synced(&self) -> bool {
        self.inner.is_state_fully_synced()
    }

    /// Gets the avatar of this room, if set.
    ///
    /// Returns the avatar.
    /// If a thumbnail is requested no guarantee on the size of the image is
    /// given.
    ///
    /// # Arguments
    ///
    /// * `format` - The desired format of the avatar.
    ///
    /// # Examples
    ///
    /// ```no_run
    /// # use matrix_sdk::Client;
    /// # use matrix_sdk::ruma::room_id;
    /// # use matrix_sdk::media::MediaFormat;
    /// # use url::Url;
    /// # let homeserver = Url::parse("http://example.com").unwrap();
    /// # async {
    /// # let user = "example";
    /// let client = Client::new(homeserver).await.unwrap();
    /// client.matrix_auth().login_username(user, "password").send().await.unwrap();
    /// let room_id = room_id!("!roomid:example.com");
    /// let room = client.get_room(&room_id).unwrap();
    /// if let Some(avatar) = room.avatar(MediaFormat::File).await.unwrap() {
    ///     std::fs::write("avatar.png", avatar);
    /// }
    /// # };
    /// ```
    pub async fn avatar(&self, format: MediaFormat) -> Result<Option<Vec<u8>>> {
        let Some(url) = self.avatar_url() else { return Ok(None) };
        let request = MediaRequestParameters { source: MediaSource::Plain(url.to_owned()), format };
        Ok(Some(self.client.media().get_media_content(&request, true).await?))
    }

    /// Sends a request to `/_matrix/client/r0/rooms/{room_id}/messages` and
    /// returns a `Messages` struct that contains a chunk of room and state
    /// events (`RoomEvent` and `AnyStateEvent`).
    ///
    /// With the encryption feature, messages are decrypted if possible. If
    /// decryption fails for an individual message, that message is returned
    /// undecrypted.
    ///
    /// # Examples
    ///
    /// ```no_run
    /// use matrix_sdk::{room::MessagesOptions, Client};
    /// # use matrix_sdk::ruma::{
    /// #     api::client::filter::RoomEventFilter,
    /// #     room_id,
    /// # };
    /// # use url::Url;
    ///
    /// # let homeserver = Url::parse("http://example.com").unwrap();
    /// # async {
    /// let options =
    ///     MessagesOptions::backward().from("t47429-4392820_219380_26003_2265");
    ///
    /// let mut client = Client::new(homeserver).await.unwrap();
    /// let room = client.get_room(room_id!("!roomid:example.com")).unwrap();
    /// assert!(room.messages(options).await.is_ok());
    /// # };
    /// ```
    #[instrument(skip_all, fields(room_id = ?self.inner.room_id(), ?options))]
    pub async fn messages(&self, options: MessagesOptions) -> Result<Messages> {
        let room_id = self.inner.room_id();
        let request = options.into_request(room_id);
        let http_response = self.client.send(request).await?;

        let push_ctx = self.push_context().await?;
        let chunk = join_all(
            http_response.chunk.into_iter().map(|ev| self.try_decrypt_event(ev, push_ctx.as_ref())),
        )
        .await;

        Ok(Messages {
            start: http_response.start,
            end: http_response.end,
            chunk,
            state: http_response.state,
        })
    }

    /// Register a handler for events of a specific type, within this room.
    ///
    /// This method works the same way as [`Client::add_event_handler`], except
    /// that the handler will only be called for events within this room. See
    /// that method for more details on event handler functions.
    ///
    /// `room.add_event_handler(hdl)` is equivalent to
    /// `client.add_room_event_handler(room_id, hdl)`. Use whichever one is more
    /// convenient in your use case.
    pub fn add_event_handler<Ev, Ctx, H>(&self, handler: H) -> EventHandlerHandle
    where
        Ev: SyncEvent + DeserializeOwned + Send + 'static,
        H: EventHandler<Ev, Ctx>,
    {
        self.client.add_room_event_handler(self.room_id(), handler)
    }

    /// Subscribe to all updates for this room.
    ///
    /// The returned receiver will receive a new message for each sync response
    /// that contains updates for this room.
    pub fn subscribe_to_updates(&self) -> broadcast::Receiver<RoomUpdate> {
        self.client.subscribe_to_room_updates(self.room_id())
    }

    /// Subscribe to typing notifications for this room.
    ///
    /// The returned receiver will receive a new vector of user IDs for each
    /// sync response that contains 'm.typing' event. The current user ID will
    /// be filtered out.
    pub fn subscribe_to_typing_notifications(
        &self,
    ) -> (EventHandlerDropGuard, broadcast::Receiver<Vec<OwnedUserId>>) {
        let (sender, receiver) = broadcast::channel(16);
        let typing_event_handler_handle = self.client.add_room_event_handler(self.room_id(), {
            let own_user_id = self.own_user_id().to_owned();
            move |event: SyncTypingEvent| async move {
                // Ignore typing notifications from own user.
                let typing_user_ids = event
                    .content
                    .user_ids
                    .into_iter()
                    .filter(|user_id| *user_id != own_user_id)
                    .collect();
                // Ignore the result. It can only fail if there are no listeners.
                let _ = sender.send(typing_user_ids);
            }
        });
        let drop_guard = self.client().event_handler_drop_guard(typing_event_handler_handle);
        (drop_guard, receiver)
    }

    /// Subscribe to updates about users who are in "pin violation" i.e. their
    /// identity has changed and the user has not yet acknowledged this.
    ///
    /// The returned receiver will receive a new vector of
    /// [`IdentityStatusChange`] each time a /keys/query response shows a
    /// changed identity for a member of this room, or a sync shows a change
    /// to the membership of an affected user. (Changes to the current user are
    /// not directly included, but some changes to the current user's identity
    /// can trigger changes to how we see other users' identities, which
    /// will be included.)
    ///
    /// The first item in the stream provides the current state of the room:
    /// each member of the room who is not in "pinned" or "verified" state will
    /// be included (except the current user).
    ///
    /// If the `changed_to` property of an [`IdentityStatusChange`] is set to
    /// `PinViolation` then a warning should be displayed to the user. If it is
    /// set to `Pinned` then no warning should be displayed.
    ///
    /// Note that if a user who is in pin violation leaves the room, a `Pinned`
    /// update is sent, to indicate that the warning should be removed, even
    /// though the user's identity is not necessarily pinned.
    #[cfg(feature = "e2e-encryption")]
    pub async fn subscribe_to_identity_status_changes(
        &self,
    ) -> Result<impl Stream<Item = Vec<IdentityStatusChange>>> {
        IdentityStatusChanges::create_stream(self.clone()).await
    }

    /// Returns a wrapping `TimelineEvent` for the input `AnyTimelineEvent`,
    /// decrypted if needs be.
    ///
    /// Only logs from the crypto crate will indicate a failure to decrypt.
    #[allow(clippy::unused_async)] // Used only in e2e-encryption.
    async fn try_decrypt_event(
        &self,
        event: Raw<AnyTimelineEvent>,
        push_ctx: Option<&PushContext>,
    ) -> TimelineEvent {
        #[cfg(feature = "e2e-encryption")]
        if let Ok(AnySyncTimelineEvent::MessageLike(AnySyncMessageLikeEvent::RoomEncrypted(
            SyncMessageLikeEvent::Original(_),
        ))) = event.deserialize_as::<AnySyncTimelineEvent>()
        {
            if let Ok(event) = self.decrypt_event(event.cast_ref(), push_ctx).await {
                return event;
            }
        }

        let mut event = TimelineEvent::from_plaintext(event.cast());
        if let Some(push_ctx) = push_ctx {
            event.set_push_actions(push_ctx.for_event(event.raw()));
        }

        event
    }

    /// Fetch the event with the given `EventId` in this room.
    ///
    /// It uses the given [`RequestConfig`] if provided, or the client's default
    /// one otherwise.
    pub async fn event(
        &self,
        event_id: &EventId,
        request_config: Option<RequestConfig>,
    ) -> Result<TimelineEvent> {
        let request =
            get_room_event::v3::Request::new(self.room_id().to_owned(), event_id.to_owned());

        let raw_event = self.client.send(request).with_request_config(request_config).await?.event;
        let push_ctx = self.push_context().await?;
        let event = self.try_decrypt_event(raw_event, push_ctx.as_ref()).await;

        // Save the event into the event cache, if it's set up.
        if let Ok((cache, _handles)) = self.event_cache().await {
            cache.save_events([event.clone()]).await;
        }

        Ok(event)
    }

    /// Try to load the event from the [`EventCache`][crate::event_cache], if
    /// it's enabled, or fetch it from the homeserver.
    ///
    /// When running the request against the homeserver, it uses the given
    /// [`RequestConfig`] if provided, or the client's default one
    /// otherwise.
    pub async fn load_or_fetch_event(
        &self,
        event_id: &EventId,
        request_config: Option<RequestConfig>,
    ) -> Result<TimelineEvent> {
        match self.event_cache().await {
            Ok((event_cache, _drop_handles)) => {
                if let Some(event) = event_cache.find_event(event_id).await {
                    return Ok(event);
                }
                // Fallthrough: try with a request.
            }
            Err(err) => {
                debug!("error when getting the event cache: {err}");
            }
        }
        self.event(event_id, request_config).await
    }

    /// Fetch the event with the given `EventId` in this room, using the
    /// `/context` endpoint to get more information.
    pub async fn event_with_context(
        &self,
        event_id: &EventId,
        lazy_load_members: bool,
        context_size: UInt,
        request_config: Option<RequestConfig>,
    ) -> Result<EventWithContextResponse> {
        let mut request =
            context::get_context::v3::Request::new(self.room_id().to_owned(), event_id.to_owned());

        request.limit = context_size;

        if lazy_load_members {
            request.filter.lazy_load_options =
                LazyLoadOptions::Enabled { include_redundant_members: false };
        }

        let response = self.client.send(request).with_request_config(request_config).await?;

        let push_ctx = self.push_context().await?;
        let push_ctx = push_ctx.as_ref();
        let target_event = if let Some(event) = response.event {
            Some(self.try_decrypt_event(event, push_ctx).await)
        } else {
            None
        };

        // Note: the joined future will fail if any future failed, but
        // [`Self::try_decrypt_event`] doesn't hard-fail when there's a
        // decryption error, so we should prevent against most bad cases here.
        let (events_before, events_after) = join!(
            join_all(
                response.events_before.into_iter().map(|ev| self.try_decrypt_event(ev, push_ctx)),
            ),
            join_all(
                response.events_after.into_iter().map(|ev| self.try_decrypt_event(ev, push_ctx)),
            ),
        );

        // Save the loaded events into the event cache, if it's set up.
        if let Ok((cache, _handles)) = self.event_cache().await {
            let mut events_to_save: Vec<TimelineEvent> = Vec::new();
            if let Some(event) = &target_event {
                events_to_save.push(event.clone());
            }

            for event in &events_before {
                events_to_save.push(event.clone());
            }

            for event in &events_after {
                events_to_save.push(event.clone());
            }

            cache.save_events(events_to_save).await;
        }

        Ok(EventWithContextResponse {
            event: target_event,
            events_before,
            events_after,
            state: response.state,
            prev_batch_token: response.start,
            next_batch_token: response.end,
        })
    }

    pub(crate) async fn request_members(&self) -> Result<()> {
        self.client
            .locks()
            .members_request_deduplicated_handler
            .run(self.room_id().to_owned(), async move {
                let request = get_member_events::v3::Request::new(self.inner.room_id().to_owned());
                let response = self
                    .client
                    .send(request.clone())
                    .with_request_config(
                        // In some cases it can take longer than 30s to load:
                        // https://github.com/element-hq/synapse/issues/16872
                        RequestConfig::new().timeout(Duration::from_secs(60)).retry_limit(3),
                    )
                    .await?;

                // That's a large `Future`. Let's `Box::pin` to reduce its size on the stack.
                Box::pin(self.client.base_client().receive_all_members(
                    self.room_id(),
                    &request,
                    &response,
                ))
                .await?;

                Ok(())
            })
            .await
    }

    /// Request to update the encryption state for this room.
    ///
    /// It does nothing if the encryption state is already
    /// [`EncryptionState::Encrypted`] or [`EncryptionState::NotEncrypted`].
    pub async fn request_encryption_state(&self) -> Result<()> {
        if !self.inner.encryption_state().is_unknown() {
            return Ok(());
        }

        self.client
            .locks()
            .encryption_state_deduplicated_handler
            .run(self.room_id().to_owned(), async move {
                // Request the event from the server.
                let request = get_state_events_for_key::v3::Request::new(
                    self.room_id().to_owned(),
                    StateEventType::RoomEncryption,
                    "".to_owned(),
                );
                let response = match self.client.send(request).await {
                    Ok(response) => {
                        Some(response.content.deserialize_as::<RoomEncryptionEventContent>()?)
                    }
                    Err(err) if err.client_api_error_kind() == Some(&ErrorKind::NotFound) => None,
                    Err(err) => return Err(err.into()),
                };

                let _sync_lock = self.client.base_client().sync_lock().lock().await;

                // Persist the event and the fact that we requested it from the server in
                // `RoomInfo`.
                let mut room_info = self.clone_info();
                room_info.mark_encryption_state_synced();
                room_info.set_encryption_event(response.clone());
                let mut changes = StateChanges::default();
                changes.add_room(room_info.clone());

                self.client.state_store().save_changes(&changes).await?;
                self.set_room_info(room_info, RoomInfoNotableUpdateReasons::empty());

                Ok(())
            })
            .await
    }

    /// Check the encryption state of this room.
    ///
    /// If the result is [`EncryptionState::Unknown`], one might want to call
    /// [`Room::request_encryption_state`].
    pub fn encryption_state(&self) -> EncryptionState {
        self.inner.encryption_state()
    }

    /// Force to update the encryption state by calling
    /// [`Room::request_encryption_state`], and then calling
    /// [`Room::encryption_state`].
    ///
    /// This method is useful to ensure the encryption state is up-to-date.
    pub async fn latest_encryption_state(&self) -> Result<EncryptionState> {
        self.request_encryption_state().await?;

        Ok(self.encryption_state())
    }

    /// Gets additional context info about the client crypto.
    #[cfg(feature = "e2e-encryption")]
    pub async fn crypto_context_info(&self) -> CryptoContextInfo {
        let encryption = self.client.encryption();

        let this_device_is_verified = match encryption.get_own_device().await {
            Ok(Some(device)) => device.is_verified_with_cross_signing(),

            // Should not happen, there will always be an own device
            _ => true,
        };

        let backup_exists_on_server =
            encryption.backups().exists_on_server().await.unwrap_or(false);

        CryptoContextInfo {
            device_creation_ts: encryption.device_creation_timestamp().await,
            this_device_is_verified,
            is_backup_configured: encryption.backups().state() == BackupState::Enabled,
            backup_exists_on_server,
        }
    }

    fn are_events_visible(&self) -> bool {
        if let RoomState::Invited = self.inner.state() {
            return matches!(
                self.inner.history_visibility_or_default(),
                HistoryVisibility::WorldReadable | HistoryVisibility::Invited
            );
        }

        true
    }

    /// Sync the member list with the server.
    ///
    /// This method will de-duplicate requests if it is called multiple times in
    /// quick succession, in that case the return value will be `None`. This
    /// method does nothing if the members are already synced.
    pub async fn sync_members(&self) -> Result<()> {
        if !self.are_events_visible() {
            return Ok(());
        }

        if !self.are_members_synced() {
            self.request_members().await
        } else {
            Ok(())
        }
    }

    /// Get a specific member of this room.
    ///
    /// *Note*: This method will fetch the members from the homeserver if the
    /// member list isn't synchronized due to member lazy loading. Because of
    /// that it might panic if it isn't run on a tokio thread.
    ///
    /// Use [get_member_no_sync()](#method.get_member_no_sync) if you want a
    /// method that doesn't do any requests.
    ///
    /// # Arguments
    ///
    /// * `user_id` - The ID of the user that should be fetched out of the
    ///   store.
    pub async fn get_member(&self, user_id: &UserId) -> Result<Option<RoomMember>> {
        self.sync_members().await?;
        self.get_member_no_sync(user_id).await
    }

    /// Get a specific member of this room.
    ///
    /// *Note*: This method will not fetch the members from the homeserver if
    /// the member list isn't synchronized due to member lazy loading. Thus,
    /// members could be missing.
    ///
    /// Use [get_member()](#method.get_member) if you want to ensure to always
    /// have the full member list to chose from.
    ///
    /// # Arguments
    ///
    /// * `user_id` - The ID of the user that should be fetched out of the
    ///   store.
    pub async fn get_member_no_sync(&self, user_id: &UserId) -> Result<Option<RoomMember>> {
        Ok(self
            .inner
            .get_member(user_id)
            .await?
            .map(|member| RoomMember::new(self.client.clone(), member)))
    }

    /// Get members for this room, with the given memberships.
    ///
    /// *Note*: This method will fetch the members from the homeserver if the
    /// member list isn't synchronized due to member lazy loading. Because of
    /// that it might panic if it isn't run on a tokio thread.
    ///
    /// Use [members_no_sync()](#method.members_no_sync) if you want a
    /// method that doesn't do any requests.
    pub async fn members(&self, memberships: RoomMemberships) -> Result<Vec<RoomMember>> {
        self.sync_members().await?;
        self.members_no_sync(memberships).await
    }

    /// Get members for this room, with the given memberships.
    ///
    /// *Note*: This method will not fetch the members from the homeserver if
    /// the member list isn't synchronized due to member lazy loading. Thus,
    /// members could be missing.
    ///
    /// Use [members()](#method.members) if you want to ensure to always get
    /// the full member list.
    pub async fn members_no_sync(&self, memberships: RoomMemberships) -> Result<Vec<RoomMember>> {
        Ok(self
            .inner
            .members(memberships)
            .await?
            .into_iter()
            .map(|member| RoomMember::new(self.client.clone(), member))
            .collect())
    }

    /// Get all state events of a given type in this room.
    pub async fn get_state_events(
        &self,
        event_type: StateEventType,
    ) -> Result<Vec<RawAnySyncOrStrippedState>> {
        self.client
            .state_store()
            .get_state_events(self.room_id(), event_type)
            .await
            .map_err(Into::into)
    }

    /// Get all state events of a given statically-known type in this room.
    ///
    /// # Examples
    ///
    /// ```no_run
    /// # async {
    /// # let room: matrix_sdk::Room = todo!();
    /// use matrix_sdk::ruma::{
    ///     events::room::member::RoomMemberEventContent, serde::Raw,
    /// };
    ///
    /// let room_members =
    ///     room.get_state_events_static::<RoomMemberEventContent>().await?;
    /// # anyhow::Ok(())
    /// # };
    /// ```
    pub async fn get_state_events_static<C>(&self) -> Result<Vec<RawSyncOrStrippedState<C>>>
    where
        C: StaticEventContent + StaticStateEventContent + RedactContent,
        C::Redacted: RedactedStateEventContent,
    {
        Ok(self.client.state_store().get_state_events_static(self.room_id()).await?)
    }

    /// Get the state events of a given type with the given state keys in this
    /// room.
    pub async fn get_state_events_for_keys(
        &self,
        event_type: StateEventType,
        state_keys: &[&str],
    ) -> Result<Vec<RawAnySyncOrStrippedState>> {
        self.client
            .state_store()
            .get_state_events_for_keys(self.room_id(), event_type, state_keys)
            .await
            .map_err(Into::into)
    }

    /// Get the state events of a given statically-known type with the given
    /// state keys in this room.
    ///
    /// # Examples
    ///
    /// ```no_run
    /// # async {
    /// # let room: matrix_sdk::Room = todo!();
    /// # let user_ids: &[matrix_sdk::ruma::OwnedUserId] = &[];
    /// use matrix_sdk::ruma::events::room::member::RoomMemberEventContent;
    ///
    /// let room_members = room
    ///     .get_state_events_for_keys_static::<RoomMemberEventContent, _, _>(
    ///         user_ids,
    ///     )
    ///     .await?;
    /// # anyhow::Ok(())
    /// # };
    /// ```
    pub async fn get_state_events_for_keys_static<'a, C, K, I>(
        &self,
        state_keys: I,
    ) -> Result<Vec<RawSyncOrStrippedState<C>>>
    where
        C: StaticEventContent + StaticStateEventContent + RedactContent,
        C::StateKey: Borrow<K>,
        C::Redacted: RedactedStateEventContent,
        K: AsRef<str> + Sized + Sync + 'a,
        I: IntoIterator<Item = &'a K> + Send,
        I::IntoIter: Send,
    {
        Ok(self
            .client
            .state_store()
            .get_state_events_for_keys_static(self.room_id(), state_keys)
            .await?)
    }

    /// Get a specific state event in this room.
    pub async fn get_state_event(
        &self,
        event_type: StateEventType,
        state_key: &str,
    ) -> Result<Option<RawAnySyncOrStrippedState>> {
        self.client
            .state_store()
            .get_state_event(self.room_id(), event_type, state_key)
            .await
            .map_err(Into::into)
    }

    /// Get a specific state event of statically-known type with an empty state
    /// key in this room.
    ///
    /// # Examples
    ///
    /// ```no_run
    /// # async {
    /// # let room: matrix_sdk::Room = todo!();
    /// use matrix_sdk::ruma::events::room::power_levels::RoomPowerLevelsEventContent;
    ///
    /// let power_levels = room
    ///     .get_state_event_static::<RoomPowerLevelsEventContent>()
    ///     .await?
    ///     .expect("every room has a power_levels event")
    ///     .deserialize()?;
    /// # anyhow::Ok(())
    /// # };
    /// ```
    pub async fn get_state_event_static<C>(&self) -> Result<Option<RawSyncOrStrippedState<C>>>
    where
        C: StaticEventContent + StaticStateEventContent<StateKey = EmptyStateKey> + RedactContent,
        C::Redacted: RedactedStateEventContent,
    {
        self.get_state_event_static_for_key(&EmptyStateKey).await
    }

    /// Get a specific state event of statically-known type in this room.
    ///
    /// # Examples
    ///
    /// ```no_run
    /// # async {
    /// # let room: matrix_sdk::Room = todo!();
    /// use matrix_sdk::ruma::{
    ///     events::room::member::RoomMemberEventContent, serde::Raw, user_id,
    /// };
    ///
    /// let member_event = room
    ///     .get_state_event_static_for_key::<RoomMemberEventContent, _>(user_id!(
    ///         "@alice:example.org"
    ///     ))
    ///     .await?;
    /// # anyhow::Ok(())
    /// # };
    /// ```
    pub async fn get_state_event_static_for_key<C, K>(
        &self,
        state_key: &K,
    ) -> Result<Option<RawSyncOrStrippedState<C>>>
    where
        C: StaticEventContent + StaticStateEventContent + RedactContent,
        C::StateKey: Borrow<K>,
        C::Redacted: RedactedStateEventContent,
        K: AsRef<str> + ?Sized + Sync,
    {
        Ok(self
            .client
            .state_store()
            .get_state_event_static_for_key(self.room_id(), state_key)
            .await?)
    }

    /// Returns the parents this room advertises as its parents.
    ///
    /// Results are in no particular order.
    pub async fn parent_spaces(&self) -> Result<impl Stream<Item = Result<ParentSpace>> + '_> {
        // Implements this algorithm:
        // https://spec.matrix.org/v1.8/client-server-api/#mspaceparent-relationships

        // Get all m.room.parent events for this room
        Ok(self
            .get_state_events_static::<SpaceParentEventContent>()
            .await?
            .into_iter()
            // Extract state key (ie. the parent's id) and sender
            .flat_map(|parent_event| match parent_event.deserialize() {
                Ok(SyncOrStrippedState::Sync(SyncStateEvent::Original(e))) => {
                    Some((e.state_key.to_owned(), e.sender))
                }
                Ok(SyncOrStrippedState::Sync(SyncStateEvent::Redacted(_))) => None,
                Ok(SyncOrStrippedState::Stripped(e)) => Some((e.state_key.to_owned(), e.sender)),
                Err(e) => {
                    info!(room_id = ?self.room_id(), "Could not deserialize m.room.parent: {e}");
                    None
                }
            })
            // Check whether the parent recognizes this room as its child
            .map(|(state_key, sender): (OwnedRoomId, OwnedUserId)| async move {
                let Some(parent_room) = self.client.get_room(&state_key) else {
                    // We are not in the room, cannot check if the relationship is reciprocal
                    // TODO: try peeking into the room
                    return Ok(ParentSpace::Unverifiable(state_key));
                };
                // Get the m.room.child state of the parent with this room's id
                // as state key.
                if let Some(child_event) = parent_room
                    .get_state_event_static_for_key::<SpaceChildEventContent, _>(self.room_id())
                    .await?
                {
                    match child_event.deserialize() {
                        Ok(SyncOrStrippedState::Sync(SyncStateEvent::Original(_))) => {
                            // There is a valid m.room.child in the parent pointing to
                            // this room
                            return Ok(ParentSpace::Reciprocal(parent_room));
                        }
                        Ok(SyncOrStrippedState::Sync(SyncStateEvent::Redacted(_))) => {}
                        Ok(SyncOrStrippedState::Stripped(_)) => {}
                        Err(e) => {
                            info!(
                                room_id = ?self.room_id(), parent_room_id = ?state_key,
                                "Could not deserialize m.room.child: {e}"
                            );
                        }
                    }
                    // Otherwise the event is either invalid or redacted. If
                    // redacted it would be missing the
                    // `via` key, thereby invalidating that end of the
                    // relationship: https://spec.matrix.org/v1.8/client-server-api/#mspacechild
                }

                // No reciprocal m.room.child found, let's check if the sender has the
                // power to set it
                let Some(member) = parent_room.get_member(&sender).await? else {
                    // Sender is not even in the parent room
                    return Ok(ParentSpace::Illegitimate(parent_room));
                };

                if member.can_send_state(StateEventType::SpaceChild) {
                    // Sender does have the power to set m.room.child
                    Ok(ParentSpace::WithPowerlevel(parent_room))
                } else {
                    Ok(ParentSpace::Illegitimate(parent_room))
                }
            })
            .collect::<FuturesUnordered<_>>())
    }

    /// Read account data in this room, from storage.
    pub async fn account_data(
        &self,
        data_type: RoomAccountDataEventType,
    ) -> Result<Option<Raw<AnyRoomAccountDataEvent>>> {
        self.client
            .state_store()
            .get_room_account_data_event(self.room_id(), data_type)
            .await
            .map_err(Into::into)
    }

    /// Get account data of a statically-known type in this room, from storage.
    ///
    /// # Examples
    ///
    /// ```no_run
    /// # async {
    /// # let room: matrix_sdk::Room = todo!();
    /// use matrix_sdk::ruma::events::fully_read::FullyReadEventContent;
    ///
    /// match room.account_data_static::<FullyReadEventContent>().await? {
    ///     Some(fully_read) => {
    ///         println!("Found read marker: {:?}", fully_read.deserialize()?)
    ///     }
    ///     None => println!("No read marker for this room"),
    /// }
    /// # anyhow::Ok(())
    /// # };
    /// ```
    pub async fn account_data_static<C>(&self) -> Result<Option<Raw<RoomAccountDataEvent<C>>>>
    where
        C: StaticEventContent + RoomAccountDataEventContent,
    {
        Ok(self.account_data(C::TYPE.into()).await?.map(Raw::cast))
    }

    /// Check if all members of this room are verified and all their devices are
    /// verified.
    ///
    /// Returns true if all devices in the room are verified, otherwise false.
    #[cfg(feature = "e2e-encryption")]
    pub async fn contains_only_verified_devices(&self) -> Result<bool> {
        let user_ids = self
            .client
            .state_store()
            .get_user_ids(self.room_id(), RoomMemberships::empty())
            .await?;

        for user_id in user_ids {
            let devices = self.client.encryption().get_user_devices(&user_id).await?;
            let any_unverified = devices.devices().any(|d| !d.is_verified());

            if any_unverified {
                return Ok(false);
            }
        }

        Ok(true)
    }

    /// Set the given account data event for this room.
    ///
    /// # Example
    /// ```
    /// # async {
    /// # let room: matrix_sdk::Room = todo!();
    /// # let event_id: ruma::OwnedEventId = todo!();
    /// use matrix_sdk::ruma::events::fully_read::FullyReadEventContent;
    /// let content = FullyReadEventContent::new(event_id);
    ///
    /// room.set_account_data(content).await?;
    /// # anyhow::Ok(())
    /// # };
    /// ```
    pub async fn set_account_data<T>(
        &self,
        content: T,
    ) -> Result<set_room_account_data::v3::Response>
    where
        T: RoomAccountDataEventContent,
    {
        let own_user = self.client.user_id().ok_or(Error::AuthenticationRequired)?;

        let request = set_room_account_data::v3::Request::new(
            own_user.to_owned(),
            self.room_id().to_owned(),
            &content,
        )?;

        Ok(self.client.send(request).await?)
    }

    /// Set the given raw account data event in this room.
    ///
    /// # Example
    /// ```
    /// # async {
    /// # let room: matrix_sdk::Room = todo!();
    /// use matrix_sdk::ruma::{
    ///     events::{
    ///         marked_unread::MarkedUnreadEventContent,
    ///         AnyRoomAccountDataEventContent, EventContent,
    ///     },
    ///     serde::Raw,
    /// };
    /// let marked_unread_content = MarkedUnreadEventContent::new(true);
    /// let full_event: AnyRoomAccountDataEventContent =
    ///     marked_unread_content.clone().into();
    /// room.set_account_data_raw(
    ///     marked_unread_content.event_type(),
    ///     Raw::new(&full_event).unwrap(),
    /// )
    /// .await?;
    /// # anyhow::Ok(())
    /// # };
    /// ```
    pub async fn set_account_data_raw(
        &self,
        event_type: RoomAccountDataEventType,
        content: Raw<AnyRoomAccountDataEventContent>,
    ) -> Result<set_room_account_data::v3::Response> {
        let own_user = self.client.user_id().ok_or(Error::AuthenticationRequired)?;

        let request = set_room_account_data::v3::Request::new_raw(
            own_user.to_owned(),
            self.room_id().to_owned(),
            event_type,
            content,
        );

        Ok(self.client.send(request).await?)
    }

    /// Adds a tag to the room, or updates it if it already exists.
    ///
    /// Returns the [`create_tag::v3::Response`] from the server.
    ///
    /// # Arguments
    /// * `tag` - The tag to add or update.
    ///
    /// * `tag_info` - Information about the tag, generally containing the
    ///   `order` parameter.
    ///
    /// # Examples
    ///
    /// ```no_run
    /// # use std::str::FromStr;
    /// # use ruma::events::tag::{TagInfo, TagName, UserTagName};
    /// # async {
    /// # let homeserver = url::Url::parse("http://localhost:8080")?;
    /// # let mut client = matrix_sdk::Client::new(homeserver).await?;
    /// # let room_id = matrix_sdk::ruma::room_id!("!test:localhost");
    /// use matrix_sdk::ruma::events::tag::TagInfo;
    ///
    /// if let Some(room) = client.get_room(&room_id) {
    ///     let mut tag_info = TagInfo::new();
    ///     tag_info.order = Some(0.9);
    ///     let user_tag = UserTagName::from_str("u.work")?;
    ///
    ///     room.set_tag(TagName::User(user_tag), tag_info).await?;
    /// }
    /// # anyhow::Ok(()) };
    /// ```
    pub async fn set_tag(
        &self,
        tag: TagName,
        tag_info: TagInfo,
    ) -> Result<create_tag::v3::Response> {
        let user_id = self.client.user_id().ok_or(Error::AuthenticationRequired)?;
        let request = create_tag::v3::Request::new(
            user_id.to_owned(),
            self.inner.room_id().to_owned(),
            tag.to_string(),
            tag_info,
        );
        Ok(self.client.send(request).await?)
    }

    /// Removes a tag from the room.
    ///
    /// Returns the [`delete_tag::v3::Response`] from the server.
    ///
    /// # Arguments
    /// * `tag` - The tag to remove.
    pub async fn remove_tag(&self, tag: TagName) -> Result<delete_tag::v3::Response> {
        let user_id = self.client.user_id().ok_or(Error::AuthenticationRequired)?;
        let request = delete_tag::v3::Request::new(
            user_id.to_owned(),
            self.inner.room_id().to_owned(),
            tag.to_string(),
        );
        Ok(self.client.send(request).await?)
    }

    /// Add or remove the `m.favourite` flag for this room.
    ///
    /// If `is_favourite` is `true`, and the `m.low_priority` tag is set on the
    /// room, the tag will be removed too.
    ///
    /// # Arguments
    ///
    /// * `is_favourite` - Whether to mark this room as favourite.
    /// * `tag_order` - The order of the tag if any.
    pub async fn set_is_favourite(&self, is_favourite: bool, tag_order: Option<f64>) -> Result<()> {
        if is_favourite {
            let tag_info = assign!(TagInfo::new(), { order: tag_order });

            self.set_tag(TagName::Favorite, tag_info).await?;

            if self.is_low_priority() {
                self.remove_tag(TagName::LowPriority).await?;
            }
        } else {
            self.remove_tag(TagName::Favorite).await?;
        }
        Ok(())
    }

    /// Add or remove the `m.lowpriority` flag for this room.
    ///
    /// If `is_low_priority` is `true`, and the `m.favourite` tag is set on the
    /// room, the tag will be removed too.
    ///
    /// # Arguments
    ///
    /// * `is_low_priority` - Whether to mark this room as low_priority or not.
    /// * `tag_order` - The order of the tag if any.
    pub async fn set_is_low_priority(
        &self,
        is_low_priority: bool,
        tag_order: Option<f64>,
    ) -> Result<()> {
        if is_low_priority {
            let tag_info = assign!(TagInfo::new(), { order: tag_order });

            self.set_tag(TagName::LowPriority, tag_info).await?;

            if self.is_favourite() {
                self.remove_tag(TagName::Favorite).await?;
            }
        } else {
            self.remove_tag(TagName::LowPriority).await?;
        }
        Ok(())
    }

    /// Sets whether this room is a DM.
    ///
    /// When setting this room as DM, it will be marked as DM for all active
    /// members of the room. When unsetting this room as DM, it will be
    /// unmarked as DM for all users, not just the members.
    ///
    /// # Arguments
    /// * `is_direct` - Whether to mark this room as direct.
    pub async fn set_is_direct(&self, is_direct: bool) -> Result<()> {
        let user_id = self.client.user_id().ok_or(Error::AuthenticationRequired)?;

        let mut content = self
            .client
            .account()
            .account_data::<DirectEventContent>()
            .await?
            .map(|c| c.deserialize())
            .transpose()?
            .unwrap_or_default();

        let this_room_id = self.inner.room_id();

        if is_direct {
            let mut room_members = self.members(RoomMemberships::ACTIVE).await?;
            room_members.retain(|member| member.user_id() != self.own_user_id());

            for member in room_members {
                let entry = content.entry(member.user_id().into()).or_default();
                if !entry.iter().any(|room_id| room_id == this_room_id) {
                    entry.push(this_room_id.to_owned());
                }
            }
        } else {
            for (_, list) in content.iter_mut() {
                list.retain(|room_id| *room_id != this_room_id);
            }

            // Remove user ids that don't have any room marked as DM
            content.retain(|_, list| !list.is_empty());
        }

        let request = set_global_account_data::v3::Request::new(user_id.to_owned(), &content)?;

        self.client.send(request).await?;
        Ok(())
    }

    /// Tries to decrypt a room event.
    ///
    /// # Arguments
    /// * `event` - The room event to be decrypted.
    ///
    /// Returns the decrypted event. In the case of a decryption error, returns
    /// a `TimelineEvent` representing the decryption error.
    #[cfg(feature = "e2e-encryption")]
    pub async fn decrypt_event(
        &self,
        event: &Raw<OriginalSyncRoomEncryptedEvent>,
        push_ctx: Option<&PushContext>,
    ) -> Result<TimelineEvent> {
        let machine = self.client.olm_machine().await;
        let machine = machine.as_ref().ok_or(Error::NoOlmMachine)?;

        match machine
            .try_decrypt_room_event(
                event.cast_ref(),
                self.inner.room_id(),
                self.client.decryption_settings(),
            )
            .await?
        {
            RoomEventDecryptionResult::Decrypted(decrypted) => {
                let push_actions = push_ctx.map(|push_ctx| push_ctx.for_event(&decrypted.event));
                Ok(TimelineEvent::from_decrypted(decrypted, push_actions))
            }
            RoomEventDecryptionResult::UnableToDecrypt(utd_info) => {
                self.client
                    .encryption()
                    .backups()
                    .maybe_download_room_key(self.room_id().to_owned(), event.clone());
                Ok(TimelineEvent::from_utd(event.clone().cast(), utd_info))
            }
        }
    }

    /// Fetches the [`EncryptionInfo`] for an event decrypted with the supplied
    /// session_id.
    ///
    /// This may be used when we receive an update for a session, and we want to
    /// reflect the changes in messages we have received that were encrypted
    /// with that session, e.g. to remove a warning shield because a device is
    /// now verified.
    ///
    /// # Arguments
    /// * `session_id` - The ID of the Megolm session to get information for.
    /// * `sender` - The (claimed) sender of the event where the session was
    ///   used.
    #[cfg(feature = "e2e-encryption")]
    pub async fn get_encryption_info(
        &self,
        session_id: &str,
        sender: &UserId,
    ) -> Option<Arc<EncryptionInfo>> {
        let machine = self.client.olm_machine().await;
        let machine = machine.as_ref()?;
        machine.get_session_encryption_info(self.room_id(), session_id, sender).await.ok()
    }

    /// Forces the currently active room key, which is used to encrypt messages,
    /// to be rotated.
    ///
    /// A new room key will be crated and shared with all the room members the
    /// next time a message will be sent. You don't have to call this method,
    /// room keys will be rotated automatically when necessary. This method is
    /// still useful for debugging purposes.
    ///
    /// For more info please take a look a the [`encryption`] module
    /// documentation.
    ///
    /// [`encryption`]: crate::encryption
    #[cfg(feature = "e2e-encryption")]
    pub async fn discard_room_key(&self) -> Result<()> {
        let machine = self.client.olm_machine().await;
        if let Some(machine) = machine.as_ref() {
            machine.discard_room_key(self.inner.room_id()).await?;
            Ok(())
        } else {
            Err(Error::NoOlmMachine)
        }
    }

    /// Ban the user with `UserId` from this room.
    ///
    /// # Arguments
    ///
    /// * `user_id` - The user to ban with `UserId`.
    ///
    /// * `reason` - The reason for banning this user.
    #[instrument(skip_all)]
    pub async fn ban_user(&self, user_id: &UserId, reason: Option<&str>) -> Result<()> {
        let request = assign!(
            ban_user::v3::Request::new(self.room_id().to_owned(), user_id.to_owned()),
            { reason: reason.map(ToOwned::to_owned) }
        );
        self.client.send(request).await?;
        Ok(())
    }

    /// Unban the user with `UserId` from this room.
    ///
    /// # Arguments
    ///
    /// * `user_id` - The user to unban with `UserId`.
    ///
    /// * `reason` - The reason for unbanning this user.
    #[instrument(skip_all)]
    pub async fn unban_user(&self, user_id: &UserId, reason: Option<&str>) -> Result<()> {
        let request = assign!(
            unban_user::v3::Request::new(self.room_id().to_owned(), user_id.to_owned()),
            { reason: reason.map(ToOwned::to_owned) }
        );
        self.client.send(request).await?;
        Ok(())
    }

    /// Kick a user out of this room.
    ///
    /// # Arguments
    ///
    /// * `user_id` - The `UserId` of the user that should be kicked out of the
    ///   room.
    ///
    /// * `reason` - Optional reason why the room member is being kicked out.
    #[instrument(skip_all)]
    pub async fn kick_user(&self, user_id: &UserId, reason: Option<&str>) -> Result<()> {
        let request = assign!(
            kick_user::v3::Request::new(self.room_id().to_owned(), user_id.to_owned()),
            { reason: reason.map(ToOwned::to_owned) }
        );
        self.client.send(request).await?;
        Ok(())
    }

    /// Invite the specified user by `UserId` to this room.
    ///
    /// # Arguments
    ///
    /// * `user_id` - The `UserId` of the user to invite to the room.
    #[instrument(skip_all)]
    pub async fn invite_user_by_id(&self, user_id: &UserId) -> Result<()> {
        #[cfg(feature = "e2e-encryption")]
        if self.client.inner.enable_share_history_on_invite {
            shared_room_history::share_room_history(self, user_id.to_owned()).await?;
        }

        let recipient = InvitationRecipient::UserId { user_id: user_id.to_owned() };
        let request = invite_user::v3::Request::new(self.room_id().to_owned(), recipient);
        self.client.send(request).await?;

        // Force a future room members reload before sending any event to prevent UTDs
        // that can happen when some event is sent after a room member has been invited
        // but before the /sync request could fetch the membership change event.
        self.mark_members_missing();

        Ok(())
    }

    /// Invite the specified user by third party id to this room.
    ///
    /// # Arguments
    ///
    /// * `invite_id` - A third party id of a user to invite to the room.
    #[instrument(skip_all)]
    pub async fn invite_user_by_3pid(&self, invite_id: Invite3pid) -> Result<()> {
        let recipient = InvitationRecipient::ThirdPartyId(invite_id);
        let request = invite_user::v3::Request::new(self.room_id().to_owned(), recipient);
        self.client.send(request).await?;

        // Force a future room members reload before sending any event to prevent UTDs
        // that can happen when some event is sent after a room member has been invited
        // but before the /sync request could fetch the membership change event.
        self.mark_members_missing();

        Ok(())
    }

    /// Activate typing notice for this room.
    ///
    /// The typing notice remains active for 4s. It can be deactivate at any
    /// point by setting typing to `false`. If this method is called while
    /// the typing notice is active nothing will happen. This method can be
    /// called on every key stroke, since it will do nothing while typing is
    /// active.
    ///
    /// # Arguments
    ///
    /// * `typing` - Whether the user is typing or has stopped typing.
    ///
    /// # Examples
    ///
    /// ```no_run
    /// use std::time::Duration;
    ///
    /// use matrix_sdk::ruma::api::client::typing::create_typing_event::v3::Typing;
    /// # use matrix_sdk::{
    /// #     Client, config::SyncSettings,
    /// #     ruma::room_id,
    /// # };
    /// # use url::Url;
    ///
    /// # async {
    /// # let homeserver = Url::parse("http://localhost:8080")?;
    /// # let client = Client::new(homeserver).await?;
    /// let room_id = room_id!("!SVkFJHzfwvuaIEawgC:localhost");
    ///
    /// if let Some(room) = client.get_room(&room_id) {
    ///     room.typing_notice(true).await?
    /// }
    /// # anyhow::Ok(()) };
    /// ```
    pub async fn typing_notice(&self, typing: bool) -> Result<()> {
        self.ensure_room_joined()?;

        // Only send a request to the homeserver if the old timeout has elapsed
        // or the typing notice changed state within the `TYPING_NOTICE_TIMEOUT`
        let send = if let Some(typing_time) =
            self.client.inner.typing_notice_times.read().unwrap().get(self.room_id())
        {
            if typing_time.elapsed() > TYPING_NOTICE_RESEND_TIMEOUT {
                // We always reactivate the typing notice if typing is true or
                // we may need to deactivate it if it's
                // currently active if typing is false
                typing || typing_time.elapsed() <= TYPING_NOTICE_TIMEOUT
            } else {
                // Only send a request when we need to deactivate typing
                !typing
            }
        } else {
            // Typing notice is currently deactivated, therefore, send a request
            // only when it's about to be activated
            typing
        };

        if send {
            self.send_typing_notice(typing).await?;
        }

        Ok(())
    }

    #[instrument(name = "typing_notice", skip(self))]
    async fn send_typing_notice(&self, typing: bool) -> Result<()> {
        let typing = if typing {
            self.client
                .inner
                .typing_notice_times
                .write()
                .unwrap()
                .insert(self.room_id().to_owned(), Instant::now());
            Typing::Yes(TYPING_NOTICE_TIMEOUT)
        } else {
            self.client.inner.typing_notice_times.write().unwrap().remove(self.room_id());
            Typing::No
        };

        let request = create_typing_event::v3::Request::new(
            self.own_user_id().to_owned(),
            self.room_id().to_owned(),
            typing,
        );

        self.client.send(request).await?;

        Ok(())
    }

    /// Send a request to set a single receipt.
    ///
    /// If an unthreaded receipt is sent, this will also unset the unread flag
    /// of the room if necessary.
    ///
    /// # Arguments
    ///
    /// * `receipt_type` - The type of the receipt to set. Note that it is
    ///   possible to set the fully-read marker although it is technically not a
    ///   receipt.
    ///
    /// * `thread` - The thread where this receipt should apply, if any. Note
    ///   that this must be [`ReceiptThread::Unthreaded`] when sending a
    ///   [`ReceiptType::FullyRead`][create_receipt::v3::ReceiptType::FullyRead].
    ///
    /// * `event_id` - The `EventId` of the event to set the receipt on.
    #[instrument(skip_all)]
    pub async fn send_single_receipt(
        &self,
        receipt_type: create_receipt::v3::ReceiptType,
        thread: ReceiptThread,
        event_id: OwnedEventId,
    ) -> Result<()> {
        // Since the receipt type and the thread aren't Hash/Ord, flatten then as a
        // string key.
        let request_key = format!("{}|{}", receipt_type, thread.as_str().unwrap_or("<unthreaded>"));

        self.client
            .inner
            .locks
            .read_receipt_deduplicated_handler
            .run((request_key, event_id.clone()), async {
                // We will unset the unread flag if we send an unthreaded receipt.
                let is_unthreaded = thread == ReceiptThread::Unthreaded;

                let mut request = create_receipt::v3::Request::new(
                    self.room_id().to_owned(),
                    receipt_type,
                    event_id,
                );
                request.thread = thread;

                self.client.send(request).await?;

                if is_unthreaded {
                    self.set_unread_flag(false).await?;
                }

                Ok(())
            })
            .await
    }

    /// Send a request to set multiple receipts at once.
    ///
    /// This will also unset the unread flag of the room if necessary.
    ///
    /// # Arguments
    ///
    /// * `receipts` - The `Receipts` to send.
    ///
    /// If `receipts` is empty, this is a no-op.
    #[instrument(skip_all)]
    pub async fn send_multiple_receipts(&self, receipts: Receipts) -> Result<()> {
        if receipts.is_empty() {
            return Ok(());
        }

        let Receipts { fully_read, public_read_receipt, private_read_receipt } = receipts;
        let request = assign!(set_read_marker::v3::Request::new(self.room_id().to_owned()), {
            fully_read,
            read_receipt: public_read_receipt,
            private_read_receipt,
        });

        self.client.send(request).await?;

        self.set_unread_flag(false).await?;

        Ok(())
    }

    /// Enable End-to-end encryption in this room.
    ///
    /// This method will be a noop if encryption is already enabled, otherwise
    /// sends a `m.room.encryption` state event to the room. This might fail if
    /// you don't have the appropriate power level to enable end-to-end
    /// encryption.
    ///
    /// A sync needs to be received to update the local room state. This method
    /// will wait for a sync to be received, this might time out if no
    /// sync loop is running or if the server is slow.
    ///
    /// # Examples
    ///
    /// ```no_run
    /// # use matrix_sdk::{
    /// #     Client, config::SyncSettings,
    /// #     ruma::room_id,
    /// # };
    /// # use url::Url;
    /// #
    /// # async {
    /// # let homeserver = Url::parse("http://localhost:8080")?;
    /// # let client = Client::new(homeserver).await?;
    /// # let room_id = room_id!("!test:localhost");
    /// let room_id = room_id!("!SVkFJHzfwvuaIEawgC:localhost");
    ///
    /// if let Some(room) = client.get_room(&room_id) {
    ///     room.enable_encryption().await?
    /// }
    /// # anyhow::Ok(()) };
    /// ```
    #[instrument(skip_all)]
    pub async fn enable_encryption(&self) -> Result<()> {
        use ruma::{
            events::room::encryption::RoomEncryptionEventContent, EventEncryptionAlgorithm,
        };
        const SYNC_WAIT_TIME: Duration = Duration::from_secs(3);

        if !self.latest_encryption_state().await?.is_encrypted() {
            let content =
                RoomEncryptionEventContent::new(EventEncryptionAlgorithm::MegolmV1AesSha2);
            self.send_state_event(content).await?;

            // TODO do we want to return an error here if we time out? This
            // could be quite useful if someone wants to enable encryption and
            // send a message right after it's enabled.
            _ = timeout(self.client.inner.sync_beat.listen(), SYNC_WAIT_TIME).await;

            // If after waiting for a sync, we don't have the encryption state we expect,
            // assume the local encryption state is incorrect; this will cause
            // the SDK to re-request it later for confirmation, instead of
            // assuming it's sync'd and correct (and not encrypted).
            let _sync_lock = self.client.base_client().sync_lock().lock().await;
            if !self.inner.encryption_state().is_encrypted() {
                debug!("still not marked as encrypted, marking encryption state as missing");

                let mut room_info = self.clone_info();
                room_info.mark_encryption_state_missing();
                let mut changes = StateChanges::default();
                changes.add_room(room_info.clone());

                self.client.state_store().save_changes(&changes).await?;
                self.set_room_info(room_info, RoomInfoNotableUpdateReasons::empty());
            } else {
                debug!("room successfully marked as encrypted");
            }
        }

        Ok(())
    }

    /// Share a room key with users in the given room.
    ///
    /// This will create Olm sessions with all the users/device pairs in the
    /// room if necessary and share a room key that can be shared with them.
    ///
    /// Does nothing if no room key needs to be shared.
    // TODO: expose this publicly so people can pre-share a group session if
    // e.g. a user starts to type a message for a room.
    #[cfg(feature = "e2e-encryption")]
    #[instrument(skip_all, fields(room_id = ?self.room_id(), store_generation))]
    async fn preshare_room_key(&self) -> Result<()> {
        self.ensure_room_joined()?;

        // Take and release the lock on the store, if needs be.
        let guard = self.client.encryption().spin_lock_store(Some(60000)).await?;
        tracing::Span::current().record("store_generation", guard.map(|guard| guard.generation()));

        self.client
            .locks()
            .group_session_deduplicated_handler
            .run(self.room_id().to_owned(), async move {
                {
                    let members = self
                        .client
                        .state_store()
                        .get_user_ids(self.room_id(), RoomMemberships::ACTIVE)
                        .await?;
                    self.client.claim_one_time_keys(members.iter().map(Deref::deref)).await?;
                };

                let response = self.share_room_key().await;

                // If one of the responses failed invalidate the group
                // session as using it would end up in undecryptable
                // messages.
                if let Err(r) = response {
                    let machine = self.client.olm_machine().await;
                    if let Some(machine) = machine.as_ref() {
                        machine.discard_room_key(self.room_id()).await?;
                    }
                    return Err(r);
                }

                Ok(())
            })
            .await
    }

    /// Share a group session for a room.
    ///
    /// # Panics
    ///
    /// Panics if the client isn't logged in.
    #[cfg(feature = "e2e-encryption")]
    #[instrument(skip_all)]
    async fn share_room_key(&self) -> Result<()> {
        self.ensure_room_joined()?;

        let requests = self.client.base_client().share_room_key(self.room_id()).await?;

        for request in requests {
            let response = self.client.send_to_device(&request).await?;
            self.client.mark_request_as_sent(&request.txn_id, &response).await?;
        }

        Ok(())
    }

    /// Wait for the room to be fully synced.
    ///
    /// This method makes sure the room that was returned when joining a room
    /// has been echoed back in the sync.
    ///
    /// Warning: This waits until a sync happens and does not return if no sync
    /// is happening. It can also return early when the room is not a joined
    /// room anymore.
    #[instrument(skip_all)]
    pub async fn sync_up(&self) {
        while !self.is_synced() && self.state() == RoomState::Joined {
            let wait_for_beat = self.client.inner.sync_beat.listen();
            // We don't care whether it's a timeout or a sync beat.
            let _ = timeout(wait_for_beat, Duration::from_millis(1000)).await;
        }
    }

    /// Send a message-like event to this room.
    ///
    /// Returns the parsed response from the server.
    ///
    /// If the encryption feature is enabled this method will transparently
    /// encrypt the event if this room is encrypted (except for `m.reaction`
    /// events, which are never encrypted).
    ///
    /// **Note**: If you just want to send an event with custom JSON content to
    /// a room, you can use the [`send_raw()`][Self::send_raw] method for that.
    ///
    /// If you want to set a transaction ID for the event, use
    /// [`.with_transaction_id()`][SendMessageLikeEvent::with_transaction_id]
    /// on the returned value before `.await`ing it.
    ///
    /// # Arguments
    ///
    /// * `content` - The content of the message event.
    ///
    /// # Examples
    ///
    /// ```no_run
    /// # use std::sync::{Arc, RwLock};
    /// # use matrix_sdk::{Client, config::SyncSettings};
    /// # use url::Url;
    /// # use matrix_sdk::ruma::room_id;
    /// # use serde::{Deserialize, Serialize};
    /// use matrix_sdk::ruma::{
    ///     events::{
    ///         macros::EventContent,
    ///         room::message::{RoomMessageEventContent, TextMessageEventContent},
    ///     },
    ///     uint, MilliSecondsSinceUnixEpoch, TransactionId,
    /// };
    ///
    /// # async {
    /// # let homeserver = Url::parse("http://localhost:8080")?;
    /// # let mut client = Client::new(homeserver).await?;
    /// # let room_id = room_id!("!test:localhost");
    /// let content = RoomMessageEventContent::text_plain("Hello world");
    /// let txn_id = TransactionId::new();
    ///
    /// if let Some(room) = client.get_room(&room_id) {
    ///     room.send(content).with_transaction_id(txn_id).await?;
    /// }
    ///
    /// // Custom events work too:
    /// #[derive(Clone, Debug, Deserialize, Serialize, EventContent)]
    /// #[ruma_event(type = "org.shiny_new_2fa.token", kind = MessageLike)]
    /// struct TokenEventContent {
    ///     token: String,
    ///     #[serde(rename = "exp")]
    ///     expires_at: MilliSecondsSinceUnixEpoch,
    /// }
    ///
    /// # fn generate_token() -> String { todo!() }
    /// let content = TokenEventContent {
    ///     token: generate_token(),
    ///     expires_at: {
    ///         let now = MilliSecondsSinceUnixEpoch::now();
    ///         MilliSecondsSinceUnixEpoch(now.0 + uint!(30_000))
    ///     },
    /// };
    ///
    /// if let Some(room) = client.get_room(&room_id) {
    ///     room.send(content).await?;
    /// }
    /// # anyhow::Ok(()) };
    /// ```
    pub fn send(&self, content: impl MessageLikeEventContent) -> SendMessageLikeEvent<'_> {
        SendMessageLikeEvent::new(self, content)
    }

    /// Run /keys/query requests for all the non-tracked users, and for users
    /// with an out-of-date device list.
    #[cfg(feature = "e2e-encryption")]
    async fn query_keys_for_untracked_or_dirty_users(&self) -> Result<()> {
        let olm = self.client.olm_machine().await;
        let olm = olm.as_ref().expect("Olm machine wasn't started");

        let members =
            self.client.state_store().get_user_ids(self.room_id(), RoomMemberships::ACTIVE).await?;

        let tracked: HashMap<_, _> = olm
            .store()
            .load_tracked_users()
            .await?
            .into_iter()
            .map(|tracked| (tracked.user_id, tracked.dirty))
            .collect();

        // A member has no unknown devices iff it was tracked *and* the tracking is
        // not considered dirty.
        let members_with_unknown_devices =
            members.iter().filter(|member| tracked.get(*member).is_none_or(|dirty| *dirty));

        let (req_id, request) =
            olm.query_keys_for_users(members_with_unknown_devices.map(|owned| owned.borrow()));

        if !request.device_keys.is_empty() {
            self.client.keys_query(&req_id, request.device_keys).await?;
        }

        Ok(())
    }

    /// Send a message-like event with custom JSON content to this room.
    ///
    /// Returns the parsed response from the server.
    ///
    /// If the encryption feature is enabled this method will transparently
    /// encrypt the event if this room is encrypted (except for `m.reaction`
    /// events, which are never encrypted).
    ///
    /// This method is equivalent to the [`send()`][Self::send] method but
    /// allows sending custom JSON payloads, e.g. constructed using the
    /// [`serde_json::json!()`] macro.
    ///
    /// If you want to set a transaction ID for the event, use
    /// [`.with_transaction_id()`][SendRawMessageLikeEvent::with_transaction_id]
    /// on the returned value before `.await`ing it.
    ///
    /// # Arguments
    ///
    /// * `event_type` - The type of the event.
    ///
    /// * `content` - The content of the event as a raw JSON value. The argument
    ///   type can be `serde_json::Value`, but also other raw JSON types; for
    ///   the full list check the documentation of
    ///   [`IntoRawMessageLikeEventContent`].
    ///
    /// # Examples
    ///
    /// ```no_run
    /// # use std::sync::{Arc, RwLock};
    /// # use matrix_sdk::{Client, config::SyncSettings};
    /// # use url::Url;
    /// # use matrix_sdk::ruma::room_id;
    /// # async {
    /// # let homeserver = Url::parse("http://localhost:8080")?;
    /// # let mut client = Client::new(homeserver).await?;
    /// # let room_id = room_id!("!test:localhost");
    /// use serde_json::json;
    ///
    /// if let Some(room) = client.get_room(&room_id) {
    ///     room.send_raw("m.room.message", json!({ "body": "Hello world" })).await?;
    /// }
    /// # anyhow::Ok(()) };
    /// ```
    #[instrument(skip_all, fields(event_type, room_id = ?self.room_id(), transaction_id, is_room_encrypted, event_id))]
    pub fn send_raw<'a>(
        &'a self,
        event_type: &'a str,
        content: impl IntoRawMessageLikeEventContent,
    ) -> SendRawMessageLikeEvent<'a> {
        // Note: the recorded instrument fields are saved in
        // `SendRawMessageLikeEvent::into_future`.
        SendRawMessageLikeEvent::new(self, event_type, content)
    }

    /// Send an attachment to this room.
    ///
    /// This will upload the given data that the reader produces using the
    /// [`upload()`] method and post an event to the given room.
    /// If the room is encrypted and the encryption feature is enabled the
    /// upload will be encrypted.
    ///
    /// This is a convenience method that calls the
    /// [`upload()`] and afterwards the [`send()`].
    ///
    /// # Arguments
    /// * `filename` - The file name.
    ///
    /// * `content_type` - The type of the media, this will be used as the
    /// content-type header.
    ///
    /// * `reader` - A `Reader` that will be used to fetch the raw bytes of the
    /// media.
    ///
    /// * `config` - Metadata and configuration for the attachment.
    ///
    /// # Examples
    ///
    /// ```no_run
    /// # use std::fs;
    /// # use matrix_sdk::{Client, ruma::room_id, attachment::AttachmentConfig};
    /// # use url::Url;
    /// # use mime;
    /// # async {
    /// # let homeserver = Url::parse("http://localhost:8080")?;
    /// # let mut client = Client::new(homeserver).await?;
    /// # let room_id = room_id!("!test:localhost");
    /// let mut image = fs::read("/home/example/my-cat.jpg")?;
    ///
    /// if let Some(room) = client.get_room(&room_id) {
    ///     room.send_attachment(
    ///         "my_favorite_cat.jpg",
    ///         &mime::IMAGE_JPEG,
    ///         image,
    ///         AttachmentConfig::new(),
    ///     ).await?;
    /// }
    /// # anyhow::Ok(()) };
    /// ```
    ///
    /// [`upload()`]: crate::Media::upload
    /// [`send()`]: Self::send
    #[instrument(skip_all)]
    pub fn send_attachment<'a>(
        &'a self,
        filename: impl Into<String>,
        content_type: &'a Mime,
        data: Vec<u8>,
        config: AttachmentConfig,
    ) -> SendAttachment<'a> {
        SendAttachment::new(self, filename.into(), content_type, data, config)
    }

    /// Prepare and send an attachment to this room.
    ///
    /// This will upload the given data that the reader produces using the
    /// [`upload()`](#method.upload) method and post an event to the given room.
    /// If the room is encrypted and the encryption feature is enabled the
    /// upload will be encrypted.
    ///
    /// This is a convenience method that calls the
    /// [`Client::upload()`](#Client::method.upload) and afterwards the
    /// [`send()`](#method.send).
    ///
    /// # Arguments
    /// * `filename` - The file name.
    ///
    /// * `content_type` - The type of the media, this will be used as the
    ///   content-type header.
    ///
    /// * `reader` - A `Reader` that will be used to fetch the raw bytes of the
    ///   media.
    ///
    /// * `config` - Metadata and configuration for the attachment.
    ///
    /// * `send_progress` - An observable to transmit forward progress about the
    ///   upload.
    ///
    /// * `store_in_cache` - A boolean defining whether the uploaded media will
    ///   be stored in the cache immediately after a successful upload.
    #[instrument(skip_all)]
    pub(super) async fn prepare_and_send_attachment<'a>(
        &'a self,
        filename: String,
        content_type: &'a Mime,
        data: Vec<u8>,
        mut config: AttachmentConfig,
        send_progress: SharedObservable<TransmissionProgress>,
        store_in_cache: bool,
    ) -> Result<send_message_event::v3::Response> {
        self.ensure_room_joined()?;

        let txn_id = config.txn_id.take();
        let mentions = config.mentions.take();

        let thumbnail = config.thumbnail.take();

        // If necessary, store caching data for the thumbnail ahead of time.
        let thumbnail_cache_info = if store_in_cache {
            thumbnail
                .as_ref()
                .map(|thumbnail| (thumbnail.data.clone(), thumbnail.height, thumbnail.width))
        } else {
            None
        };

        #[cfg(feature = "e2e-encryption")]
        let (media_source, thumbnail) = if self.latest_encryption_state().await?.is_encrypted() {
            self.client
                .upload_encrypted_media_and_thumbnail(&data, thumbnail, send_progress)
                .await?
        } else {
            self.client
                .media()
                .upload_plain_media_and_thumbnail(
                    content_type,
                    // TODO: get rid of this clone; wait for Ruma to use `Bytes` or something
                    // similar.
                    data.clone(),
                    thumbnail,
                    send_progress,
                )
                .await?
        };

        #[cfg(not(feature = "e2e-encryption"))]
        let (media_source, thumbnail) = self
            .client
            .media()
            .upload_plain_media_and_thumbnail(content_type, data.clone(), thumbnail, send_progress)
            .await?;

        if store_in_cache {
            let cache_store_lock_guard = self.client.event_cache_store().lock().await?;

            // A failure to cache shouldn't prevent the whole upload from finishing
            // properly, so only log errors during caching.

            debug!("caching the media");
            let request =
                MediaRequestParameters { source: media_source.clone(), format: MediaFormat::File };

            if let Err(err) = cache_store_lock_guard
                .add_media_content(&request, data, IgnoreMediaRetentionPolicy::No)
                .await
            {
                warn!("unable to cache the media after uploading it: {err}");
            }

            if let Some(((data, height, width), source)) =
                thumbnail_cache_info.zip(thumbnail.as_ref().map(|tuple| &tuple.0))
            {
                debug!("caching the thumbnail");

                let request = MediaRequestParameters {
                    source: source.clone(),
                    format: MediaFormat::Thumbnail(MediaThumbnailSettings::new(width, height)),
                };

                if let Err(err) = cache_store_lock_guard
                    .add_media_content(&request, data, IgnoreMediaRetentionPolicy::No)
                    .await
                {
                    warn!("unable to cache the media after uploading it: {err}");
                }
            }
        }

        let content = self
            .make_media_event(
                Room::make_attachment_type(
                    content_type,
                    filename,
                    media_source,
                    config.caption,
                    config.formatted_caption,
                    config.info,
                    thumbnail,
                ),
                mentions,
                config.reply,
            )
            .await?;

        let mut fut = self.send(content);
        if let Some(txn_id) = txn_id {
            fut = fut.with_transaction_id(txn_id);
        }
        fut.await
    }

    /// Creates the inner [`MessageType`] for an already-uploaded media file
    /// provided by its source.
    #[allow(clippy::too_many_arguments)]
    pub(crate) fn make_attachment_type(
        content_type: &Mime,
        filename: String,
        source: MediaSource,
        caption: Option<String>,
        formatted_caption: Option<FormattedBody>,
        info: Option<AttachmentInfo>,
        thumbnail: Option<(MediaSource, Box<ThumbnailInfo>)>,
    ) -> MessageType {
        make_media_type!(
            MessageType,
            content_type,
            filename,
            source,
            caption,
            formatted_caption,
            info,
            thumbnail
        )
    }

    /// Creates the [`RoomMessageEventContent`] based on the message type,
    /// mentions and reply information.
    pub(crate) async fn make_media_event(
        &self,
        msg_type: MessageType,
        mentions: Option<Mentions>,
        reply: Option<Reply>,
    ) -> Result<RoomMessageEventContent> {
        let mut content = RoomMessageEventContent::new(msg_type);
        if let Some(mentions) = mentions {
            content = content.add_mentions(mentions);
        }
        if let Some(reply) = reply {
            // Since we just created the event, there is no relation attached to it. Thus,
            // it is safe to add the reply relation without overriding anything.
            content = self.make_reply_event(content.into(), reply).await?;
        }
        Ok(content)
    }

    /// Creates the inner [`GalleryItemType`] for an already-uploaded media file
    /// provided by its source.
    #[cfg(feature = "unstable-msc4274")]
    #[allow(clippy::too_many_arguments)]
    pub(crate) fn make_gallery_item_type(
        content_type: &Mime,
        filename: String,
        source: MediaSource,
        caption: Option<String>,
        formatted_caption: Option<FormattedBody>,
        info: Option<AttachmentInfo>,
        thumbnail: Option<(MediaSource, Box<ThumbnailInfo>)>,
    ) -> GalleryItemType {
        make_media_type!(
            GalleryItemType,
            content_type,
            filename,
            source,
            caption,
            formatted_caption,
            info,
            thumbnail
        )
    }

    /// Update the power levels of a select set of users of this room.
    ///
    /// Issue a `power_levels` state event request to the server, changing the
    /// given UserId -> Int levels. May fail if the `power_levels` aren't
    /// locally known yet or the server rejects the state event update, e.g.
    /// because of insufficient permissions. Neither permissions to update
    /// nor whether the data might be stale is checked prior to issuing the
    /// request.
    pub async fn update_power_levels(
        &self,
        updates: Vec<(&UserId, Int)>,
    ) -> Result<send_state_event::v3::Response> {
        let mut power_levels = self.power_levels().await?;

        for (user_id, new_level) in updates {
            if new_level == power_levels.users_default {
                power_levels.users.remove(user_id);
            } else {
                power_levels.users.insert(user_id.to_owned(), new_level);
            }
        }

        self.send_state_event(RoomPowerLevelsEventContent::from(power_levels)).await
    }

    /// Applies a set of power level changes to this room.
    ///
    /// Any values that are `None` in the given `RoomPowerLevelChanges` will
    /// remain unchanged.
    pub async fn apply_power_level_changes(&self, changes: RoomPowerLevelChanges) -> Result<()> {
        let mut power_levels = self.power_levels().await?;
        power_levels.apply(changes)?;
        self.send_state_event(RoomPowerLevelsEventContent::from(power_levels)).await?;
        Ok(())
    }

    /// Resets the room's power levels to the default values
    ///
    /// [spec]: https://spec.matrix.org/v1.9/client-server-api/#mroompower_levels
    pub async fn reset_power_levels(&self) -> Result<RoomPowerLevels> {
        let default_power_levels = RoomPowerLevels::from(RoomPowerLevelsEventContent::new());
        let changes = RoomPowerLevelChanges::from(default_power_levels);
        self.apply_power_level_changes(changes).await?;
        Ok(self.power_levels().await?)
    }

    /// Gets the suggested role for the user with the provided `user_id`.
    ///
    /// This method checks the `RoomPowerLevels` events instead of loading the
    /// member list and looking for the member.
    pub async fn get_suggested_user_role(&self, user_id: &UserId) -> Result<RoomMemberRole> {
        let power_level = self.get_user_power_level(user_id).await?;
        Ok(RoomMemberRole::suggested_role_for_power_level(power_level))
    }

    /// Gets the power level the user with the provided `user_id`.
    ///
    /// This method checks the `RoomPowerLevels` events instead of loading the
    /// member list and looking for the member.
    pub async fn get_user_power_level(&self, user_id: &UserId) -> Result<i64> {
        let event = self.power_levels().await?;
        Ok(event.for_user(user_id).into())
    }

    /// Gets a map with the `UserId` of users with power levels other than `0`
    /// and this power level.
    pub async fn users_with_power_levels(&self) -> HashMap<OwnedUserId, i64> {
        let power_levels = self.power_levels().await.ok();
        let mut user_power_levels = HashMap::<OwnedUserId, i64>::new();
        if let Some(power_levels) = power_levels {
            for (id, level) in power_levels.users.into_iter() {
                user_power_levels.insert(id, level.into());
            }
        }
        user_power_levels
    }

    /// Sets the name of this room.
    pub async fn set_name(&self, name: String) -> Result<send_state_event::v3::Response> {
        self.send_state_event(RoomNameEventContent::new(name)).await
    }

    /// Sets a new topic for this room.
    pub async fn set_room_topic(&self, topic: &str) -> Result<send_state_event::v3::Response> {
        self.send_state_event(RoomTopicEventContent::new(topic.into())).await
    }

    /// Sets the new avatar url for this room.
    ///
    /// # Arguments
    /// * `avatar_url` - The owned Matrix uri that represents the avatar
    /// * `info` - The optional image info that can be provided for the avatar
    pub async fn set_avatar_url(
        &self,
        url: &MxcUri,
        info: Option<avatar::ImageInfo>,
    ) -> Result<send_state_event::v3::Response> {
        self.ensure_room_joined()?;

        let mut room_avatar_event = RoomAvatarEventContent::new();
        room_avatar_event.url = Some(url.to_owned());
        room_avatar_event.info = info.map(Box::new);

        self.send_state_event(room_avatar_event).await
    }

    /// Removes the avatar from the room
    pub async fn remove_avatar(&self) -> Result<send_state_event::v3::Response> {
        self.send_state_event(RoomAvatarEventContent::new()).await
    }

    /// Uploads a new avatar for this room.
    ///
    /// # Arguments
    /// * `mime` - The mime type describing the data
    /// * `data` - The data representation of the avatar
    /// * `info` - The optional image info provided for the avatar, the blurhash
    ///   and the mimetype will always be updated
    pub async fn upload_avatar(
        &self,
        mime: &Mime,
        data: Vec<u8>,
        info: Option<avatar::ImageInfo>,
    ) -> Result<send_state_event::v3::Response> {
        self.ensure_room_joined()?;

        let upload_response = self.client.media().upload(mime, data, None).await?;
        let mut info = info.unwrap_or_default();
        info.blurhash = upload_response.blurhash;
        info.mimetype = Some(mime.to_string());

        self.set_avatar_url(&upload_response.content_uri, Some(info)).await
    }

    /// Send a state event with an empty state key to the homeserver.
    ///
    /// For state events with a non-empty state key, see
    /// [`send_state_event_for_key`][Self::send_state_event_for_key].
    ///
    /// Returns the parsed response from the server.
    ///
    /// # Arguments
    ///
    /// * `content` - The content of the state event.
    ///
    /// # Examples
    ///
    /// ```no_run
    /// # use serde::{Deserialize, Serialize};
    /// # async {
    /// # let joined_room: matrix_sdk::Room = todo!();
    /// use matrix_sdk::ruma::{
    ///     events::{
    ///         macros::EventContent, room::encryption::RoomEncryptionEventContent,
    ///         EmptyStateKey,
    ///     },
    ///     EventEncryptionAlgorithm,
    /// };
    ///
    /// let encryption_event_content = RoomEncryptionEventContent::new(
    ///     EventEncryptionAlgorithm::MegolmV1AesSha2,
    /// );
    /// joined_room.send_state_event(encryption_event_content).await?;
    ///
    /// // Custom event:
    /// #[derive(Clone, Debug, Deserialize, Serialize, EventContent)]
    /// #[ruma_event(
    ///     type = "org.matrix.msc_9000.xxx",
    ///     kind = State,
    ///     state_key_type = EmptyStateKey,
    /// )]
    /// struct XxxStateEventContent {/* fields... */}
    ///
    /// let content: XxxStateEventContent = todo!();
    /// joined_room.send_state_event(content).await?;
    /// # anyhow::Ok(()) };
    /// ```
    #[instrument(skip_all)]
    pub async fn send_state_event(
        &self,
        content: impl StateEventContent<StateKey = EmptyStateKey>,
    ) -> Result<send_state_event::v3::Response> {
        self.send_state_event_for_key(&EmptyStateKey, content).await
    }

    /// Send a state event to the homeserver.
    ///
    /// Returns the parsed response from the server.
    ///
    /// # Arguments
    ///
    /// * `content` - The content of the state event.
    ///
    /// * `state_key` - A unique key which defines the overwriting semantics for
    ///   this piece of room state.
    ///
    /// # Examples
    ///
    /// ```no_run
    /// # use serde::{Deserialize, Serialize};
    /// # async {
    /// # let joined_room: matrix_sdk::Room = todo!();
    /// use matrix_sdk::ruma::{
    ///     events::{
    ///         macros::EventContent,
    ///         room::member::{RoomMemberEventContent, MembershipState},
    ///     },
    ///     mxc_uri,
    /// };
    ///
    /// let avatar_url = mxc_uri!("mxc://example.org/avatar").to_owned();
    /// let mut content = RoomMemberEventContent::new(MembershipState::Join);
    /// content.avatar_url = Some(avatar_url);
    ///
    /// joined_room.send_state_event_for_key(ruma::user_id!("@foo:bar.com"), content).await?;
    ///
    /// // Custom event:
    /// #[derive(Clone, Debug, Deserialize, Serialize, EventContent)]
    /// #[ruma_event(type = "org.matrix.msc_9000.xxx", kind = State, state_key_type = String)]
    /// struct XxxStateEventContent { /* fields... */ }
    ///
    /// let content: XxxStateEventContent = todo!();
    /// joined_room.send_state_event_for_key("foo", content).await?;
    /// # anyhow::Ok(()) };
    /// ```
    pub async fn send_state_event_for_key<C, K>(
        &self,
        state_key: &K,
        content: C,
    ) -> Result<send_state_event::v3::Response>
    where
        C: StateEventContent,
        C::StateKey: Borrow<K>,
        K: AsRef<str> + ?Sized,
    {
        self.ensure_room_joined()?;
        let request =
            send_state_event::v3::Request::new(self.room_id().to_owned(), state_key, &content)?;
        let response = self.client.send(request).await?;
        Ok(response)
    }

    /// Send a raw room state event to the homeserver.
    ///
    /// Returns the parsed response from the server.
    ///
    /// # Arguments
    ///
    /// * `event_type` - The type of the event that we're sending out.
    ///
    /// * `state_key` - A unique key which defines the overwriting semantics for
    /// this piece of room state. This value is often a zero-length string.
    ///
    /// * `content` - The content of the event as a raw JSON value. The argument
    ///   type can be `serde_json::Value`, but also other raw JSON types; for
    ///   the full list check the documentation of [`IntoRawStateEventContent`].
    ///
    /// # Examples
    ///
    /// ```no_run
    /// use serde_json::json;
    ///
    /// # async {
    /// # let homeserver = url::Url::parse("http://localhost:8080")?;
    /// # let mut client = matrix_sdk::Client::new(homeserver).await?;
    /// # let room_id = matrix_sdk::ruma::room_id!("!test:localhost");
    ///
    /// if let Some(room) = client.get_room(&room_id) {
    ///     room.send_state_event_raw("m.room.member", "", json!({
    ///         "avatar_url": "mxc://example.org/SEsfnsuifSDFSSEF",
    ///         "displayname": "Alice Margatroid",
    ///         "membership": "join",
    ///     })).await?;
    /// }
    /// # anyhow::Ok(()) };
    /// ```
    #[instrument(skip_all)]
    pub async fn send_state_event_raw(
        &self,
        event_type: &str,
        state_key: &str,
        content: impl IntoRawStateEventContent,
    ) -> Result<send_state_event::v3::Response> {
        self.ensure_room_joined()?;

        let request = send_state_event::v3::Request::new_raw(
            self.room_id().to_owned(),
            event_type.into(),
            state_key.to_owned(),
            content.into_raw_state_event_content(),
        );

        Ok(self.client.send(request).await?)
    }

    /// Strips all information out of an event of the room.
    ///
    /// Returns the [`redact_event::v3::Response`] from the server.
    ///
    /// This cannot be undone. Users may redact their own events, and any user
    /// with a power level greater than or equal to the redact power level of
    /// the room may redact events there.
    ///
    /// # Arguments
    ///
    /// * `event_id` - The ID of the event to redact
    ///
    /// * `reason` - The reason for the event being redacted.
    ///
    /// * `txn_id` - A unique ID that can be attached to this event as
    /// its transaction ID. If not given one is created for the message.
    ///
    /// # Examples
    ///
    /// ```no_run
    /// use matrix_sdk::ruma::event_id;
    ///
    /// # async {
    /// # let homeserver = url::Url::parse("http://localhost:8080")?;
    /// # let mut client = matrix_sdk::Client::new(homeserver).await?;
    /// # let room_id = matrix_sdk::ruma::room_id!("!test:localhost");
    /// #
    /// if let Some(room) = client.get_room(&room_id) {
    ///     let event_id = event_id!("$xxxxxx:example.org");
    ///     let reason = Some("Indecent material");
    ///     room.redact(&event_id, reason, None).await?;
    /// }
    /// # anyhow::Ok(()) };
    /// ```
    #[instrument(skip_all)]
    pub async fn redact(
        &self,
        event_id: &EventId,
        reason: Option<&str>,
        txn_id: Option<OwnedTransactionId>,
    ) -> HttpResult<redact_event::v3::Response> {
        let txn_id = txn_id.unwrap_or_else(TransactionId::new);
        let request = assign!(
            redact_event::v3::Request::new(self.room_id().to_owned(), event_id.to_owned(), txn_id),
            { reason: reason.map(ToOwned::to_owned) }
        );

        self.client.send(request).await
    }

    /// Get a list of servers that should know this room.
    ///
    /// Uses the synced members of the room and the suggested [routing
    /// algorithm] from the Matrix spec.
    ///
    /// Returns at most three servers.
    ///
    /// [routing algorithm]: https://spec.matrix.org/v1.3/appendices/#routing
    pub async fn route(&self) -> Result<Vec<OwnedServerName>> {
        let acl_ev = self
            .get_state_event_static::<RoomServerAclEventContent>()
            .await?
            .and_then(|ev| ev.deserialize().ok());
        let acl = acl_ev.as_ref().and_then(|ev| match ev {
            SyncOrStrippedState::Sync(ev) => ev.as_original().map(|ev| &ev.content),
            SyncOrStrippedState::Stripped(ev) => Some(&ev.content),
        });

        // Filter out server names that:
        // - Are blocked due to server ACLs
        // - Are IP addresses
        let members: Vec<_> = self
            .members_no_sync(RoomMemberships::JOIN)
            .await?
            .into_iter()
            .filter(|member| {
                let server = member.user_id().server_name();
                acl.filter(|acl| !acl.is_allowed(server)).is_none() && !server.is_ip_literal()
            })
            .collect();

        // Get the server of the highest power level user in the room, provided
        // they are at least power level 50.
        let max = members
            .iter()
            .max_by_key(|member| member.power_level())
            .filter(|max| max.power_level() >= 50)
            .map(|member| member.user_id().server_name());

        // Sort the servers by population.
        let servers = members
            .iter()
            .map(|member| member.user_id().server_name())
            .filter(|server| max.filter(|max| max == server).is_none())
            .fold(BTreeMap::<_, u32>::new(), |mut servers, server| {
                *servers.entry(server).or_default() += 1;
                servers
            });
        let mut servers: Vec<_> = servers.into_iter().collect();
        servers.sort_unstable_by(|(_, count_a), (_, count_b)| count_b.cmp(count_a));

        Ok(max
            .into_iter()
            .chain(servers.into_iter().map(|(name, _)| name))
            .take(3)
            .map(ToOwned::to_owned)
            .collect())
    }

    /// Get a `matrix.to` permalink to this room.
    ///
    /// If this room has an alias, we use it. Otherwise, we try to use the
    /// synced members in the room for [routing] the room ID.
    ///
    /// [routing]: https://spec.matrix.org/v1.3/appendices/#routing
    pub async fn matrix_to_permalink(&self) -> Result<MatrixToUri> {
        if let Some(alias) = self.canonical_alias().or_else(|| self.alt_aliases().pop()) {
            return Ok(alias.matrix_to_uri());
        }

        let via = self.route().await?;
        Ok(self.room_id().matrix_to_uri_via(via))
    }

    /// Get a `matrix:` permalink to this room.
    ///
    /// If this room has an alias, we use it. Otherwise, we try to use the
    /// synced members in the room for [routing] the room ID.
    ///
    /// # Arguments
    ///
    /// * `join` - Whether the user should join the room.
    ///
    /// [routing]: https://spec.matrix.org/v1.3/appendices/#routing
    pub async fn matrix_permalink(&self, join: bool) -> Result<MatrixUri> {
        if let Some(alias) = self.canonical_alias().or_else(|| self.alt_aliases().pop()) {
            return Ok(alias.matrix_uri(join));
        }

        let via = self.route().await?;
        Ok(self.room_id().matrix_uri_via(via, join))
    }

    /// Get a `matrix.to` permalink to an event in this room.
    ///
    /// We try to use the synced members in the room for [routing] the room ID.
    ///
    /// *Note*: This method does not check if the given event ID is actually
    /// part of this room. It needs to be checked before calling this method
    /// otherwise the permalink won't work.
    ///
    /// # Arguments
    ///
    /// * `event_id` - The ID of the event.
    ///
    /// [routing]: https://spec.matrix.org/v1.3/appendices/#routing
    pub async fn matrix_to_event_permalink(
        &self,
        event_id: impl Into<OwnedEventId>,
    ) -> Result<MatrixToUri> {
        // Don't use the alias because an event is tied to a room ID, but an
        // alias might point to another room, e.g. after a room upgrade.
        let via = self.route().await?;
        Ok(self.room_id().matrix_to_event_uri_via(event_id, via))
    }

    /// Get a `matrix:` permalink to an event in this room.
    ///
    /// We try to use the synced members in the room for [routing] the room ID.
    ///
    /// *Note*: This method does not check if the given event ID is actually
    /// part of this room. It needs to be checked before calling this method
    /// otherwise the permalink won't work.
    ///
    /// # Arguments
    ///
    /// * `event_id` - The ID of the event.
    ///
    /// [routing]: https://spec.matrix.org/v1.3/appendices/#routing
    pub async fn matrix_event_permalink(
        &self,
        event_id: impl Into<OwnedEventId>,
    ) -> Result<MatrixUri> {
        // Don't use the alias because an event is tied to a room ID, but an
        // alias might point to another room, e.g. after a room upgrade.
        let via = self.route().await?;
        Ok(self.room_id().matrix_event_uri_via(event_id, via))
    }

    /// Get the latest receipt of a user in this room.
    ///
    /// # Arguments
    ///
    /// * `receipt_type` - The type of receipt to get.
    ///
    /// * `thread` - The thread containing the event of the receipt, if any.
    ///
    /// * `user_id` - The ID of the user.
    ///
    /// Returns the ID of the event on which the receipt applies and the
    /// receipt.
    pub async fn load_user_receipt(
        &self,
        receipt_type: ReceiptType,
        thread: ReceiptThread,
        user_id: &UserId,
    ) -> Result<Option<(OwnedEventId, Receipt)>> {
        self.inner.load_user_receipt(receipt_type, thread, user_id).await.map_err(Into::into)
    }

    /// Load the receipts for an event in this room from storage.
    ///
    /// # Arguments
    ///
    /// * `receipt_type` - The type of receipt to get.
    ///
    /// * `thread` - The thread containing the event of the receipt, if any.
    ///
    /// * `event_id` - The ID of the event.
    ///
    /// Returns a list of IDs of users who have sent a receipt for the event and
    /// the corresponding receipts.
    pub async fn load_event_receipts(
        &self,
        receipt_type: ReceiptType,
        thread: ReceiptThread,
        event_id: &EventId,
    ) -> Result<Vec<(OwnedUserId, Receipt)>> {
        self.inner.load_event_receipts(receipt_type, thread, event_id).await.map_err(Into::into)
    }

    /// Get the push context for this room.
    ///
    /// Returns `None` if some data couldn't be found. This should only happen
    /// in brand new rooms, while we process its state.
    pub async fn push_condition_room_ctx(&self) -> Result<Option<PushConditionRoomCtx>> {
        let room_id = self.room_id();
        let user_id = self.own_user_id();
        let room_info = self.clone_info();
        let member_count = room_info.active_members_count();

        let user_display_name = if let Some(member) = self.get_member_no_sync(user_id).await? {
            member.name().to_owned()
        } else {
            return Ok(None);
        };

        let power_levels = self
            .get_state_event_static::<RoomPowerLevelsEventContent>()
            .await?
            .and_then(|e| e.deserialize().ok())
            .map(|e| e.power_levels().into());

        Ok(Some(PushConditionRoomCtx {
            user_id: user_id.to_owned(),
            room_id: room_id.to_owned(),
            member_count: UInt::new(member_count).unwrap_or(UInt::MAX),
            user_display_name,
            power_levels,
        }))
    }

    /// Retrieves a [`PushContext`] that can be used to compute the push
    /// actions for events.
    pub async fn push_context(&self) -> Result<Option<PushContext>> {
        let Some(push_condition_room_ctx) = self.push_condition_room_ctx().await? else {
            debug!("Could not aggregate push context");
            return Ok(None);
        };
        let push_rules = self.client().account().push_rules().await?;
        Ok(Some(PushContext::new(push_condition_room_ctx, push_rules)))
    }

    /// Get the push actions for the given event with the current room state.
    ///
    /// Note that it is possible that no push action is returned because the
    /// current room state does not have all the required state events.
    pub async fn event_push_actions<T>(&self, event: &Raw<T>) -> Result<Option<Vec<Action>>> {
        Ok(self.push_context().await?.map(|ctx| ctx.for_event(event)))
    }

    /// The membership details of the (latest) invite for the logged-in user in
    /// this room.
    pub async fn invite_details(&self) -> Result<Invite> {
        let state = self.state();

        if state != RoomState::Invited {
            return Err(Error::WrongRoomState(Box::new(WrongRoomState::new("Invited", state))));
        }

        let invitee = self
            .get_member_no_sync(self.own_user_id())
            .await?
            .ok_or_else(|| Error::UnknownError(Box::new(InvitationError::EventMissing)))?;
        let event = invitee.event();
        let inviter_id = event.sender();
        let inviter = self.get_member_no_sync(inviter_id).await?;
        Ok(Invite { invitee, inviter })
    }

    /// Get the membership details for the current user.
    ///
    /// Returns:
    ///     - If the user was present in the room, a
    ///       [`RoomMemberWithSenderInfo`] containing both the user info and the
    ///       member info of the sender of the `m.room.member` event.
    ///     - If the current user is not present, an error.
    pub async fn member_with_sender_info(
        &self,
        user_id: &UserId,
    ) -> Result<RoomMemberWithSenderInfo> {
        let Some(member) = self.get_member_no_sync(user_id).await? else {
            return Err(Error::InsufficientData);
        };

        let sender_member =
            if let Some(member) = self.get_member_no_sync(member.event().sender()).await? {
                // If the sender room member info is already available, return it
                Some(member)
            } else if self.are_members_synced() {
                // The room members are synced and we couldn't find the sender info
                None
            } else if self.sync_members().await.is_ok() {
                // Try getting the sender room member info again after syncing
                self.get_member_no_sync(member.event().sender()).await?
            } else {
                None
            };

        Ok(RoomMemberWithSenderInfo { room_member: member, sender_info: sender_member })
    }

    /// Forget this room.
    ///
    /// This communicates to the homeserver that it should forget the room.
    ///
    /// Only left or banned-from rooms can be forgotten.
    pub async fn forget(&self) -> Result<()> {
        let state = self.state();
        match state {
            RoomState::Joined | RoomState::Invited | RoomState::Knocked => {
                return Err(Error::WrongRoomState(Box::new(WrongRoomState::new(
                    "Left / Banned",
                    state,
                ))));
            }
            RoomState::Left | RoomState::Banned => {}
        }

        let request = forget_room::v3::Request::new(self.inner.room_id().to_owned());
        let _response = self.client.send(request).await?;

        // If it was a DM, remove the room from the `m.direct` global account data.
        if self.inner.direct_targets_length() != 0 {
            if let Err(e) = self.set_is_direct(false).await {
                // It is not important whether we managed to remove the room, it will not have
                // any consequences, so just log the error.
                warn!(room_id = ?self.room_id(), "failed to remove room from m.direct account data: {e}");
            }
        }

        self.client.base_client().forget_room(self.inner.room_id()).await?;

        Ok(())
    }

    fn ensure_room_joined(&self) -> Result<()> {
        let state = self.state();
        if state == RoomState::Joined {
            Ok(())
        } else {
            Err(Error::WrongRoomState(Box::new(WrongRoomState::new("Joined", state))))
        }
    }

    /// Get the notification mode.
    pub async fn notification_mode(&self) -> Option<RoomNotificationMode> {
        if !matches!(self.state(), RoomState::Joined) {
            return None;
        }

        let notification_settings = self.client().notification_settings().await;

        // Get the user-defined mode if available
        let notification_mode =
            notification_settings.get_user_defined_room_notification_mode(self.room_id()).await;

        if notification_mode.is_some() {
            notification_mode
        } else if let Ok(is_encrypted) =
            self.latest_encryption_state().await.map(|state| state.is_encrypted())
        {
            // Otherwise, if encrypted status is available, get the default mode for this
            // type of room.
            // From the point of view of notification settings, a `one-to-one` room is one
            // that involves exactly two people.
            let is_one_to_one = IsOneToOne::from(self.active_members_count() == 2);
            let default_mode = notification_settings
                .get_default_room_notification_mode(IsEncrypted::from(is_encrypted), is_one_to_one)
                .await;
            Some(default_mode)
        } else {
            None
        }
    }

    /// Get the user-defined notification mode.
    ///
    /// The result is cached for fast and non-async call. To read the cached
    /// result, use
    /// [`matrix_sdk_base::Room::cached_user_defined_notification_mode`].
    //
    // Note for maintainers:
    //
    // The fact the result is cached is an important property. If you change that in
    // the future, please review all calls to this method.
    pub async fn user_defined_notification_mode(&self) -> Option<RoomNotificationMode> {
        if !matches!(self.state(), RoomState::Joined) {
            return None;
        }

        let notification_settings = self.client().notification_settings().await;

        // Get the user-defined mode if available
        let mode =
            notification_settings.get_user_defined_room_notification_mode(self.room_id()).await;

        if let Some(mode) = mode {
            self.update_cached_user_defined_notification_mode(mode);
        }

        mode
    }

    /// Report an event as inappropriate to the homeserver's administrator.
    ///
    /// # Arguments
    ///
    /// * `event_id` - The ID of the event to report.
    /// * `score` - The score to rate this content.
    /// * `reason` - The reason the content is being reported.
    ///
    /// # Errors
    ///
    /// Returns an error if the room is not joined or if an error occurs with
    /// the request.
    pub async fn report_content(
        &self,
        event_id: OwnedEventId,
        score: Option<ReportedContentScore>,
        reason: Option<String>,
    ) -> Result<report_content::v3::Response> {
        let state = self.state();
        if state != RoomState::Joined {
            return Err(Error::WrongRoomState(Box::new(WrongRoomState::new("Joined", state))));
        }

        let request = report_content::v3::Request::new(
            self.inner.room_id().to_owned(),
            event_id,
            score.map(Into::into),
            reason,
        );
        Ok(self.client.send(request).await?)
    }

    /// Reports a room as inappropriate to the server.
    /// The caller is not required to be joined to the room to report it.
    ///
    /// # Arguments
    ///
    /// * `reason` - The reason the room is being reported.
    ///
    /// # Errors
    ///
    /// Returns an error if the room is not found or on rate limit
    pub async fn report_room(&self, reason: Option<String>) -> Result<report_room::v3::Response> {
        let mut request = report_room::v3::Request::new(self.inner.room_id().to_owned());
        request.reason = reason;

        Ok(self.client.send(request).await?)
    }

    /// Set a flag on the room to indicate that the user has explicitly marked
    /// it as (un)read.
    ///
    /// This is a no-op if [`BaseRoom::is_marked_unread()`] returns the same
    /// value as `unread`.
    pub async fn set_unread_flag(&self, unread: bool) -> Result<()> {
        if self.is_marked_unread() == unread {
            // The request is not necessary.
            return Ok(());
        }

        let user_id = self.client.user_id().ok_or(Error::AuthenticationRequired)?;

        let content = MarkedUnreadEventContent::new(unread);

        let request = set_room_account_data::v3::Request::new(
            user_id.to_owned(),
            self.inner.room_id().to_owned(),
            &content,
        )?;

        self.client.send(request).await?;
        Ok(())
    }

    /// Returns the [`RoomEventCache`] associated to this room, assuming the
    /// global [`EventCache`] has been enabled for subscription.
    pub async fn event_cache(
        &self,
    ) -> event_cache::Result<(RoomEventCache, Arc<EventCacheDropHandles>)> {
        self.client.event_cache().for_room(self.room_id()).await
    }

    /// This will only send a call notification event if appropriate.
    ///
    /// This function is supposed to be called whenever the user creates a room
    /// call. It will send a `m.call.notify` event if:
    ///  - there is not yet a running call.
    ///
    /// It will configure the notify type: ring or notify based on:
    ///  - is this a DM room -> ring
    ///  - is this a group with more than one other member -> notify
    ///
    /// Returns:
    ///  - `Ok(true)` if the event was successfully sent.
    ///  - `Ok(false)` if we didn't send it because it was unnecessary.
    ///  - `Err(_)` if sending the event failed.
    pub async fn send_call_notification_if_needed(&self) -> Result<bool> {
        debug!("Sending call notification for room {} if needed", self.inner.room_id());

        if self.has_active_room_call() {
            warn!("Room {} has active room call, not sending a new notify event.", self.room_id());
            return Ok(false);
        }

        let can_user_trigger_room_notification =
            self.power_levels().await?.user_can_trigger_room_notification(self.own_user_id());

        if !can_user_trigger_room_notification {
            warn!(
                "User can't send notifications to everyone in the room {}. \
                Not sending a new notify event.",
                self.room_id()
            );
            return Ok(false);
        }

        let notify_type = if self.is_direct().await.unwrap_or(false) {
            NotifyType::Ring
        } else {
            NotifyType::Notify
        };

        debug!("Sending `m.call.notify` event with notify type: {notify_type:?}");

        self.send_call_notification(
            self.room_id().to_string().to_owned(),
            ApplicationType::Call,
            notify_type,
            Mentions::with_room_mention(),
        )
        .await?;

        Ok(true)
    }

    /// Get the beacon information event in the room for the `user_id`.
    ///
    /// # Errors
    ///
    /// Returns an error if the event is redacted, stripped, not found or could
    /// not be deserialized.
    pub(crate) async fn get_user_beacon_info(
        &self,
        user_id: &UserId,
    ) -> Result<OriginalSyncStateEvent<BeaconInfoEventContent>, BeaconError> {
        let raw_event = self
            .get_state_event_static_for_key::<BeaconInfoEventContent, _>(user_id)
            .await?
            .ok_or(BeaconError::NotFound)?;

        match raw_event.deserialize()? {
            SyncOrStrippedState::Sync(SyncStateEvent::Original(beacon_info)) => Ok(beacon_info),
            SyncOrStrippedState::Sync(SyncStateEvent::Redacted(_)) => Err(BeaconError::Redacted),
            SyncOrStrippedState::Stripped(_) => Err(BeaconError::Stripped),
        }
    }

    /// Start sharing live location in the room.
    ///
    /// # Arguments
    ///
    /// * `duration_millis` - The duration for which the live location is
    ///   shared, in milliseconds.
    /// * `description` - An optional description for the live location share.
    ///
    /// # Errors
    ///
    /// Returns an error if the room is not joined or if the state event could
    /// not be sent.
    pub async fn start_live_location_share(
        &self,
        duration_millis: u64,
        description: Option<String>,
    ) -> Result<send_state_event::v3::Response> {
        self.ensure_room_joined()?;

        self.send_state_event_for_key(
            self.own_user_id(),
            BeaconInfoEventContent::new(
                description,
                Duration::from_millis(duration_millis),
                true,
                None,
            ),
        )
        .await
    }

    /// Stop sharing live location in the room.
    ///
    /// # Errors
    ///
    /// Returns an error if the room is not joined, if the beacon information
    /// is redacted or stripped, or if the state event is not found.
    pub async fn stop_live_location_share(
        &self,
    ) -> Result<send_state_event::v3::Response, BeaconError> {
        self.ensure_room_joined()?;

        let mut beacon_info_event = self.get_user_beacon_info(self.own_user_id()).await?;
        beacon_info_event.content.stop();
        Ok(self.send_state_event_for_key(self.own_user_id(), beacon_info_event.content).await?)
    }

    /// Send a location beacon event in the current room.
    ///
    /// # Arguments
    ///
    /// * `geo_uri` - The geo URI of the location beacon.
    ///
    /// # Errors
    ///
    /// Returns an error if the room is not joined, if the beacon information
    /// is redacted or stripped, if the location share is no longer live,
    /// or if the state event is not found.
    pub async fn send_location_beacon(
        &self,
        geo_uri: String,
    ) -> Result<send_message_event::v3::Response, BeaconError> {
        self.ensure_room_joined()?;

        let beacon_info_event = self.get_user_beacon_info(self.own_user_id()).await?;

        if beacon_info_event.content.is_live() {
            let content = BeaconEventContent::new(beacon_info_event.event_id, geo_uri, None);
            Ok(self.send(content).await?)
        } else {
            Err(BeaconError::NotLive)
        }
    }

    /// Send a call notification event in the current room.
    ///
    /// This is only supposed to be used in **custom** situations where the user
    /// explicitly chooses to send a `m.call.notify` event to invite/notify
    /// someone explicitly in unusual conditions. The default should be to
    /// use `send_call_notification_if_needed` just before a new room call is
    /// created/joined.
    ///
    /// One example could be that the UI allows to start a call with a subset of
    /// users of the room members first. And then later on the user can
    /// invite more users to the call.
    pub async fn send_call_notification(
        &self,
        call_id: String,
        application: ApplicationType,
        notify_type: NotifyType,
        mentions: Mentions,
    ) -> Result<()> {
        let call_notify_event_content =
            CallNotifyEventContent::new(call_id, application, notify_type, mentions);
        self.send(call_notify_event_content).await?;
        Ok(())
    }

    /// Store the given `ComposerDraft` in the state store using the current
    /// room id and optional thread root id as identifier.
    pub async fn save_composer_draft(
        &self,
        draft: ComposerDraft,
        thread_root: Option<&EventId>,
    ) -> Result<()> {
        self.client
            .state_store()
            .set_kv_data(
                StateStoreDataKey::ComposerDraft(self.room_id(), thread_root),
                StateStoreDataValue::ComposerDraft(draft),
            )
            .await?;
        Ok(())
    }

    /// Retrieve the `ComposerDraft` stored in the state store for this room
    /// and given thread, if any.
    pub async fn load_composer_draft(
        &self,
        thread_root: Option<&EventId>,
    ) -> Result<Option<ComposerDraft>> {
        let data = self
            .client
            .state_store()
            .get_kv_data(StateStoreDataKey::ComposerDraft(self.room_id(), thread_root))
            .await?;
        Ok(data.and_then(|d| d.into_composer_draft()))
    }

    /// Remove the `ComposerDraft` stored in the state store for this room
    /// and given thread, if any.
    pub async fn clear_composer_draft(&self, thread_root: Option<&EventId>) -> Result<()> {
        self.client
            .state_store()
            .remove_kv_data(StateStoreDataKey::ComposerDraft(self.room_id(), thread_root))
            .await?;
        Ok(())
    }

    /// Load pinned state events for a room from the `/state` endpoint in the
    /// home server.
    pub async fn load_pinned_events(&self) -> Result<Option<Vec<OwnedEventId>>> {
        let response = self
            .client
            .send(get_state_events_for_key::v3::Request::new(
                self.room_id().to_owned(),
                StateEventType::RoomPinnedEvents,
                "".to_owned(),
            ))
            .await;

        match response {
            Ok(response) => {
                Ok(Some(response.content.deserialize_as::<RoomPinnedEventsEventContent>()?.pinned))
            }
            Err(http_error) => match http_error.as_client_api_error() {
                Some(error) if error.status_code == StatusCode::NOT_FOUND => Ok(None),
                _ => Err(http_error.into()),
            },
        }
    }

    /// Observe live location sharing events for this room.
    ///
    /// The returned observable will receive the newest event for each sync
    /// response that contains an `m.beacon` event.
    ///
    /// Returns a stream of [`ObservableLiveLocation`] events from other users
    /// in the room, excluding the live location events of the room's own user.
    pub fn observe_live_location_shares(&self) -> ObservableLiveLocation {
        ObservableLiveLocation::new(&self.client, self.room_id())
    }

    /// Subscribe to knock requests in this `Room`.
    ///
    /// The current requests to join the room will be emitted immediately
    /// when subscribing.
    ///
    /// A new set of knock requests will be emitted whenever:
    /// - A new member event is received.
    /// - A knock request is marked as seen.
    /// - A sync is gappy (limited), so room membership information may be
    ///   outdated.
    ///
    /// Returns both a stream of knock requests and a handle for a task that
    /// will clean up the seen knock request ids when possible.
    pub async fn subscribe_to_knock_requests(
        &self,
    ) -> Result<(impl Stream<Item = Vec<KnockRequest>>, JoinHandle<()>)> {
        let this = Arc::new(self.clone());

        let room_member_events_observer =
            self.client.observe_room_events::<SyncRoomMemberEvent, (Client, Room)>(this.room_id());

        let current_seen_ids = self.get_seen_knock_request_ids().await?;
        let mut seen_request_ids_stream = self
            .seen_knock_request_ids_map
            .subscribe()
            .await
            .map(|values| values.unwrap_or_default());

        let mut room_info_stream = self.subscribe_info();

        // Spawn a task that will clean up the seen knock request ids when updated room
        // members are received
        let clear_seen_ids_handle = spawn({
            let this = self.clone();
            async move {
                let mut member_updates_stream = this.room_member_updates_sender.subscribe();
                while member_updates_stream.recv().await.is_ok() {
                    // If room members were updated, try to remove outdated seen knock request ids
                    if let Err(err) = this.remove_outdated_seen_knock_requests_ids().await {
                        warn!("Failed to remove seen knock requests: {err}")
                    }
                }
            }
        });

        let combined_stream = stream! {
            // Emit current requests to join
            match this.get_current_join_requests(&current_seen_ids).await {
                Ok(initial_requests) => yield initial_requests,
                Err(err) => warn!("Failed to get initial requests to join: {err}")
            }

            let mut requests_stream = room_member_events_observer.subscribe();
            let mut seen_ids = current_seen_ids.clone();

            loop {
                // This is equivalent to a combine stream operation, triggering a new emission
                // when any of the branches changes
                tokio::select! {
                    Some((event, _)) = requests_stream.next() => {
                        if let Some(event) = event.as_original() {
                            // If we can calculate the membership change, try to emit only when needed
                            let emit = if event.prev_content().is_some() {
                                matches!(event.membership_change(),
                                    MembershipChange::Banned |
                                    MembershipChange::Knocked |
                                    MembershipChange::KnockAccepted |
                                    MembershipChange::KnockDenied |
                                    MembershipChange::KnockRetracted
                                )
                            } else {
                                // If we can't calculate the membership change, assume we need to
                                // emit updated values
                                true
                            };

                            if emit {
                                match this.get_current_join_requests(&seen_ids).await {
                                    Ok(requests) => yield requests,
                                    Err(err) => {
                                        warn!("Failed to get updated knock requests on new member event: {err}")
                                    }
                                }
                            }
                        }
                    }

                    Some(new_seen_ids) = seen_request_ids_stream.next() => {
                        // Update the current seen ids
                        seen_ids = new_seen_ids;

                        // If seen requests have changed we need to recalculate
                        // all the knock requests
                        match this.get_current_join_requests(&seen_ids).await {
                            Ok(requests) => yield requests,
                            Err(err) => {
                                warn!("Failed to get updated knock requests on seen ids changed: {err}")
                            }
                        }
                    }

                    Some(room_info) = room_info_stream.next() => {
                        // We need to emit new items when we may have missing room members:
                        // this usually happens after a gappy (limited) sync
                        if !room_info.are_members_synced() {
                            match this.get_current_join_requests(&seen_ids).await {
                                Ok(requests) => yield requests,
                                Err(err) => {
                                    warn!("Failed to get updated knock requests on gappy (limited) sync: {err}")
                                }
                            }
                        }
                    }
                    // If the streams in all branches are closed, stop the loop
                    else => break,
                }
            }
        };

        Ok((combined_stream, clear_seen_ids_handle))
    }

    async fn get_current_join_requests(
        &self,
        seen_request_ids: &BTreeMap<OwnedEventId, OwnedUserId>,
    ) -> Result<Vec<KnockRequest>> {
        Ok(self
            .members(RoomMemberships::KNOCK)
            .await?
            .into_iter()
            .filter_map(|member| {
                let event_id = member.event().event_id()?;
                Some(KnockRequest::new(
                    self,
                    event_id,
                    member.event().timestamp(),
                    KnockRequestMemberInfo::from_member(&member),
                    seen_request_ids.contains_key(event_id),
                ))
            })
            .collect())
    }

    /// Access the room settings related to privacy and visibility.
    pub fn privacy_settings(&self) -> RoomPrivacySettings<'_> {
        RoomPrivacySettings::new(&self.inner, &self.client)
    }

    /// Retrieve a list of all the threads for the current room.
    ///
    /// Since this client-server API is paginated, the return type may include a
    /// token used to resuming back-pagination into the list of results, in
    /// [`ThreadRoots::prev_batch_token`]. This token can be fed back into
    /// [`ListThreadsOptions::from`] to continue the pagination
    /// from the previous position.
    pub async fn list_threads(&self, opts: ListThreadsOptions) -> Result<ThreadRoots> {
        let request = opts.into_request(self.room_id());

        let response = self.client.send(request).await?;

        let push_ctx = self.push_context().await?;
        let chunk = join_all(
            response.chunk.into_iter().map(|ev| self.try_decrypt_event(ev, push_ctx.as_ref())),
        )
        .await;

        Ok(ThreadRoots { chunk, prev_batch_token: response.next_batch })
    }

    /// Retrieve a list of relations for the given event, according to the given
    /// options.
    ///
    /// Since this client-server API is paginated, the return type may include a
    /// token used to resuming back-pagination into the list of results, in
    /// [`Relations::prev_batch_token`]. This token can be fed back into
    /// [`RelationsOptions::from`] to continue the pagination from the previous
    /// position.
    ///
    /// **Note**: if [`RelationsOptions::from`] is set for a subsequent request,
    /// then it must be used with the same
    /// [`RelationsOptions::include_relations`] value as the request that
    /// returns the `from` token, otherwise the server behavior is undefined.
    pub async fn relations(
        &self,
        event_id: OwnedEventId,
        opts: RelationsOptions,
    ) -> Result<Relations> {
        opts.send(self, event_id).await
    }
}

#[cfg(feature = "e2e-encryption")]
impl RoomIdentityProvider for Room {
    fn is_member<'a>(&'a self, user_id: &'a UserId) -> BoxFuture<'a, bool> {
        Box::pin(async { self.get_member(user_id).await.unwrap_or(None).is_some() })
    }

    fn member_identities(&self) -> BoxFuture<'_, Vec<UserIdentity>> {
        Box::pin(async {
            let members = self
                .members(RoomMemberships::JOIN | RoomMemberships::INVITE)
                .await
                .unwrap_or_else(|_| Default::default());

            let mut ret: Vec<UserIdentity> = Vec::new();
            for member in members {
                if let Some(i) = self.user_identity(member.user_id()).await {
                    ret.push(i);
                }
            }
            ret
        })
    }

    fn user_identity<'a>(&'a self, user_id: &'a UserId) -> BoxFuture<'a, Option<UserIdentity>> {
        Box::pin(async {
            self.client
                .encryption()
                .get_user_identity(user_id)
                .await
                .unwrap_or(None)
                .map(|u| u.underlying_identity())
        })
    }
}

/// A wrapper for a weak client and a room id that allows to lazily retrieve a
/// room, only when needed.
#[derive(Clone, Debug)]
pub(crate) struct WeakRoom {
    client: WeakClient,
    room_id: OwnedRoomId,
}

impl WeakRoom {
    /// Create a new `WeakRoom` given its weak components.
    pub fn new(client: WeakClient, room_id: OwnedRoomId) -> Self {
        Self { client, room_id }
    }

    /// Attempts to reconstruct the room.
    pub fn get(&self) -> Option<Room> {
        self.client.get().and_then(|client| client.get_room(&self.room_id))
    }

    /// The room id for that room.
    pub fn room_id(&self) -> &RoomId {
        &self.room_id
    }
}

/// Details of the (latest) invite.
#[derive(Debug, Clone)]
pub struct Invite {
    /// Who has been invited.
    pub invitee: RoomMember,
    /// Who sent the invite.
    pub inviter: Option<RoomMember>,
}

#[derive(Error, Debug)]
enum InvitationError {
    #[error("No membership event found")]
    EventMissing,
}

/// Receipts to send all at once.
#[derive(Debug, Clone, Default)]
#[non_exhaustive]
pub struct Receipts {
    /// Fully-read marker (room account data).
    pub fully_read: Option<OwnedEventId>,
    /// Read receipt (public ephemeral room event).
    pub public_read_receipt: Option<OwnedEventId>,
    /// Read receipt (private ephemeral room event).
    pub private_read_receipt: Option<OwnedEventId>,
}

impl Receipts {
    /// Create an empty `Receipts`.
    pub fn new() -> Self {
        Self::default()
    }

    /// Set the last event the user has read.
    ///
    /// It means that the user has read all the events before this event.
    ///
    /// This is a private marker only visible by the user.
    ///
    /// Note that this is technically not a receipt as it is persisted in the
    /// room account data.
    pub fn fully_read_marker(mut self, event_id: impl Into<Option<OwnedEventId>>) -> Self {
        self.fully_read = event_id.into();
        self
    }

    /// Set the last event presented to the user and forward it to the other
    /// users in the room.
    ///
    /// This is used to reset the unread messages/notification count and
    /// advertise to other users the last event that the user has likely seen.
    pub fn public_read_receipt(mut self, event_id: impl Into<Option<OwnedEventId>>) -> Self {
        self.public_read_receipt = event_id.into();
        self
    }

    /// Set the last event presented to the user and don't forward it.
    ///
    /// This is used to reset the unread messages/notification count.
    pub fn private_read_receipt(mut self, event_id: impl Into<Option<OwnedEventId>>) -> Self {
        self.private_read_receipt = event_id.into();
        self
    }

    /// Whether this `Receipts` is empty.
    pub fn is_empty(&self) -> bool {
        self.fully_read.is_none()
            && self.public_read_receipt.is_none()
            && self.private_read_receipt.is_none()
    }
}

/// [Parent space](https://spec.matrix.org/v1.8/client-server-api/#mspaceparent-relationships)
/// listed by a room, possibly validated by checking the space's state.
#[derive(Debug)]
pub enum ParentSpace {
    /// The room recognizes the given room as its parent, and the parent
    /// recognizes it as its child.
    Reciprocal(Room),
    /// The room recognizes the given room as its parent, but the parent does
    /// not recognizes it as its child. However, the author of the
    /// `m.room.parent` event in the room has a sufficient power level in the
    /// parent to create the child event.
    WithPowerlevel(Room),
    /// The room recognizes the given room as its parent, but the parent does
    /// not recognizes it as its child.
    Illegitimate(Room),
    /// The room recognizes the given id as its parent room, but we cannot check
    /// whether the parent recognizes it as its child.
    Unverifiable(OwnedRoomId),
}

/// The score to rate an inappropriate content.
///
/// Must be a value between `0`, inoffensive, and `-100`, very offensive.
#[derive(Debug, Clone, Copy, PartialEq, Eq, PartialOrd, Ord)]
pub struct ReportedContentScore(i8);

impl ReportedContentScore {
    /// The smallest value that can be represented by this type.
    ///
    /// This is for very offensive content.
    pub const MIN: Self = Self(-100);

    /// The largest value that can be represented by this type.
    ///
    /// This is for inoffensive content.
    pub const MAX: Self = Self(0);

    /// Try to create a `ReportedContentScore` from the provided `i8`.
    ///
    /// Returns `None` if it is smaller than [`ReportedContentScore::MIN`] or
    /// larger than [`ReportedContentScore::MAX`] .
    ///
    /// This is the same as the `TryFrom<i8>` implementation for
    /// `ReportedContentScore`, except that it returns an `Option` instead
    /// of a `Result`.
    pub fn new(value: i8) -> Option<Self> {
        value.try_into().ok()
    }

    /// Create a `ReportedContentScore` from the provided `i8` clamped to the
    /// acceptable interval.
    ///
    /// The given value gets clamped into the closed interval between
    /// [`ReportedContentScore::MIN`] and [`ReportedContentScore::MAX`].
    pub fn new_saturating(value: i8) -> Self {
        if value > Self::MAX {
            Self::MAX
        } else if value < Self::MIN {
            Self::MIN
        } else {
            Self(value)
        }
    }

    /// The value of this score.
    pub fn value(&self) -> i8 {
        self.0
    }
}

impl PartialEq<i8> for ReportedContentScore {
    fn eq(&self, other: &i8) -> bool {
        self.0.eq(other)
    }
}

impl PartialEq<ReportedContentScore> for i8 {
    fn eq(&self, other: &ReportedContentScore) -> bool {
        self.eq(&other.0)
    }
}

impl PartialOrd<i8> for ReportedContentScore {
    fn partial_cmp(&self, other: &i8) -> Option<std::cmp::Ordering> {
        self.0.partial_cmp(other)
    }
}

impl PartialOrd<ReportedContentScore> for i8 {
    fn partial_cmp(&self, other: &ReportedContentScore) -> Option<std::cmp::Ordering> {
        self.partial_cmp(&other.0)
    }
}

impl From<ReportedContentScore> for Int {
    fn from(value: ReportedContentScore) -> Self {
        value.0.into()
    }
}

impl TryFrom<i8> for ReportedContentScore {
    type Error = TryFromReportedContentScoreError;

    fn try_from(value: i8) -> std::prelude::v1::Result<Self, Self::Error> {
        if value > Self::MAX || value < Self::MIN {
            Err(TryFromReportedContentScoreError(()))
        } else {
            Ok(Self(value))
        }
    }
}

impl TryFrom<i16> for ReportedContentScore {
    type Error = TryFromReportedContentScoreError;

    fn try_from(value: i16) -> std::prelude::v1::Result<Self, Self::Error> {
        let value = i8::try_from(value).map_err(|_| TryFromReportedContentScoreError(()))?;
        value.try_into()
    }
}

impl TryFrom<i32> for ReportedContentScore {
    type Error = TryFromReportedContentScoreError;

    fn try_from(value: i32) -> std::prelude::v1::Result<Self, Self::Error> {
        let value = i8::try_from(value).map_err(|_| TryFromReportedContentScoreError(()))?;
        value.try_into()
    }
}

impl TryFrom<i64> for ReportedContentScore {
    type Error = TryFromReportedContentScoreError;

    fn try_from(value: i64) -> std::prelude::v1::Result<Self, Self::Error> {
        let value = i8::try_from(value).map_err(|_| TryFromReportedContentScoreError(()))?;
        value.try_into()
    }
}

impl TryFrom<Int> for ReportedContentScore {
    type Error = TryFromReportedContentScoreError;

    fn try_from(value: Int) -> std::prelude::v1::Result<Self, Self::Error> {
        let value = i8::try_from(value).map_err(|_| TryFromReportedContentScoreError(()))?;
        value.try_into()
    }
}

trait EventSource {
    fn get_event(
        &self,
        event_id: &EventId,
    ) -> impl Future<Output = Result<TimelineEvent, Error>> + SendOutsideWasm;
}

impl EventSource for &Room {
    async fn get_event(&self, event_id: &EventId) -> Result<TimelineEvent, Error> {
        self.load_or_fetch_event(event_id, None).await
    }
}

/// The error type returned when a checked `ReportedContentScore` conversion
/// fails.
#[derive(Debug, Clone, Error)]
#[error("out of range conversion attempted")]
pub struct TryFromReportedContentScoreError(());

/// Contains the current user's room member info and the optional room member
/// info of the sender of the `m.room.member` event that this info represents.
#[derive(Debug)]
pub struct RoomMemberWithSenderInfo {
    /// The actual room member.
    pub room_member: RoomMember,
    /// The info of the sender of the event `room_member` is based on, if
    /// available.
    pub sender_info: Option<RoomMember>,
}

#[cfg(all(test, not(target_family = "wasm")))]
mod tests {
    use matrix_sdk_base::{store::ComposerDraftType, ComposerDraft};
    use matrix_sdk_test::{
        async_test, event_factory::EventFactory, test_json, JoinedRoomBuilder, StateTestEvent,
        SyncResponseBuilder,
    };
    use ruma::{
        event_id,
        events::{relation::RelationType, room::member::MembershipState},
        int, owned_event_id, room_id, user_id,
    };
    use wiremock::{
        matchers::{header, method, path_regex},
        Mock, MockServer, ResponseTemplate,
    };

    use super::ReportedContentScore;
    use crate::{
        config::RequestConfig,
        room::messages::{IncludeRelations, ListThreadsOptions, RelationsOptions},
        test_utils::{
            client::mock_matrix_session,
            logged_in_client,
            mocks::{MatrixMockServer, RoomRelationsResponseTemplate},
        },
        Client,
    };

    #[cfg(all(feature = "sqlite", feature = "e2e-encryption"))]
    #[async_test]
    async fn test_cache_invalidation_while_encrypt() {
        use matrix_sdk_base::store::RoomLoadSettings;
        use matrix_sdk_test::{message_like_event_content, DEFAULT_TEST_ROOM_ID};

        let sqlite_path = std::env::temp_dir().join("cache_invalidation_while_encrypt.db");
        let session = mock_matrix_session();

        let client = Client::builder()
            .homeserver_url("http://localhost:1234")
            .request_config(RequestConfig::new().disable_retry())
            .sqlite_store(&sqlite_path, None)
            .build()
            .await
            .unwrap();
        client
            .matrix_auth()
            .restore_session(session.clone(), RoomLoadSettings::default())
            .await
            .unwrap();

        client.encryption().enable_cross_process_store_lock("client1".to_owned()).await.unwrap();

        // Mock receiving an event to create an internal room.
        let server = MockServer::start().await;
        {
            Mock::given(method("GET"))
                .and(path_regex(r"^/_matrix/client/r0/rooms/.*/state/m.*room.*encryption.?"))
                .and(header("authorization", "Bearer 1234"))
                .respond_with(
                    ResponseTemplate::new(200)
                        .set_body_json(&*test_json::sync_events::ENCRYPTION_CONTENT),
                )
                .mount(&server)
                .await;
            let response = SyncResponseBuilder::default()
                .add_joined_room(
                    JoinedRoomBuilder::default()
                        .add_state_event(StateTestEvent::Member)
                        .add_state_event(StateTestEvent::PowerLevels)
                        .add_state_event(StateTestEvent::Encryption),
                )
                .build_sync_response();
            client.base_client().receive_sync_response(response).await.unwrap();
        }

        let room = client.get_room(&DEFAULT_TEST_ROOM_ID).expect("Room should exist");

        // Step 1, preshare the room keys.
        room.preshare_room_key().await.unwrap();

        // Step 2, force lock invalidation by pretending another client obtained the
        // lock.
        {
            let client = Client::builder()
                .homeserver_url("http://localhost:1234")
                .request_config(RequestConfig::new().disable_retry())
                .sqlite_store(&sqlite_path, None)
                .build()
                .await
                .unwrap();
            client
                .matrix_auth()
                .restore_session(session.clone(), RoomLoadSettings::default())
                .await
                .unwrap();
            client
                .encryption()
                .enable_cross_process_store_lock("client2".to_owned())
                .await
                .unwrap();

            let guard = client.encryption().spin_lock_store(None).await.unwrap();
            assert!(guard.is_some());
        }

        // Step 3, take the crypto-store lock.
        let guard = client.encryption().spin_lock_store(None).await.unwrap();
        assert!(guard.is_some());

        // Step 4, try to encrypt a message.
        let olm = client.olm_machine().await;
        let olm = olm.as_ref().expect("Olm machine wasn't started");

        // Now pretend we're encrypting an event; the olm machine shouldn't rely on
        // caching the outgoing session before.
        let _encrypted_content = olm
            .encrypt_room_event_raw(room.room_id(), "test-event", &message_like_event_content!({}))
            .await
            .unwrap();
    }

    #[test]
    fn reported_content_score() {
        // i8
        let score = ReportedContentScore::new(0).unwrap();
        assert_eq!(score.value(), 0);
        let score = ReportedContentScore::new(-50).unwrap();
        assert_eq!(score.value(), -50);
        let score = ReportedContentScore::new(-100).unwrap();
        assert_eq!(score.value(), -100);
        assert_eq!(ReportedContentScore::new(10), None);
        assert_eq!(ReportedContentScore::new(-110), None);

        let score = ReportedContentScore::new_saturating(0);
        assert_eq!(score.value(), 0);
        let score = ReportedContentScore::new_saturating(-50);
        assert_eq!(score.value(), -50);
        let score = ReportedContentScore::new_saturating(-100);
        assert_eq!(score.value(), -100);
        let score = ReportedContentScore::new_saturating(10);
        assert_eq!(score, ReportedContentScore::MAX);
        let score = ReportedContentScore::new_saturating(-110);
        assert_eq!(score, ReportedContentScore::MIN);

        // i16
        let score = ReportedContentScore::try_from(0i16).unwrap();
        assert_eq!(score.value(), 0);
        let score = ReportedContentScore::try_from(-100i16).unwrap();
        assert_eq!(score.value(), -100);
        ReportedContentScore::try_from(10i16).unwrap_err();
        ReportedContentScore::try_from(-110i16).unwrap_err();

        // i32
        let score = ReportedContentScore::try_from(0i32).unwrap();
        assert_eq!(score.value(), 0);
        let score = ReportedContentScore::try_from(-100i32).unwrap();
        assert_eq!(score.value(), -100);
        ReportedContentScore::try_from(10i32).unwrap_err();
        ReportedContentScore::try_from(-110i32).unwrap_err();

        // i64
        let score = ReportedContentScore::try_from(0i64).unwrap();
        assert_eq!(score.value(), 0);
        let score = ReportedContentScore::try_from(-100i64).unwrap();
        assert_eq!(score.value(), -100);
        ReportedContentScore::try_from(10i64).unwrap_err();
        ReportedContentScore::try_from(-110i64).unwrap_err();

        // Int
        let score = ReportedContentScore::try_from(int!(0)).unwrap();
        assert_eq!(score.value(), 0);
        let score = ReportedContentScore::try_from(int!(-100)).unwrap();
        assert_eq!(score.value(), -100);
        ReportedContentScore::try_from(int!(10)).unwrap_err();
        ReportedContentScore::try_from(int!(-110)).unwrap_err();
    }

    #[async_test]
    async fn test_composer_draft() {
        use matrix_sdk_test::DEFAULT_TEST_ROOM_ID;

        let client = logged_in_client(None).await;

        let response = SyncResponseBuilder::default()
            .add_joined_room(JoinedRoomBuilder::default())
            .build_sync_response();
        client.base_client().receive_sync_response(response).await.unwrap();
        let room = client.get_room(&DEFAULT_TEST_ROOM_ID).expect("Room should exist");

        assert_eq!(room.load_composer_draft(None).await.unwrap(), None);

        // Save 2 drafts, one for the room and one for a thread.

        let draft = ComposerDraft {
            plain_text: "Hello, world!".to_owned(),
            html_text: Some("<strong>Hello</strong>, world!".to_owned()),
            draft_type: ComposerDraftType::NewMessage,
        };

        room.save_composer_draft(draft.clone(), None).await.unwrap();

        let thread_root = owned_event_id!("$thread_root:b.c");
        let thread_draft = ComposerDraft {
            plain_text: "Hello, thread!".to_owned(),
            html_text: Some("<strong>Hello</strong>, thread!".to_owned()),
            draft_type: ComposerDraftType::NewMessage,
        };

        room.save_composer_draft(thread_draft.clone(), Some(&thread_root)).await.unwrap();

        // Check that the room draft was saved correctly
        assert_eq!(room.load_composer_draft(None).await.unwrap(), Some(draft));

        // Check that the thread draft was saved correctly
        assert_eq!(
            room.load_composer_draft(Some(&thread_root)).await.unwrap(),
            Some(thread_draft.clone())
        );

        // Clear the room draft
        room.clear_composer_draft(None).await.unwrap();
        assert_eq!(room.load_composer_draft(None).await.unwrap(), None);

        // Check that the thread one is still there
        assert_eq!(room.load_composer_draft(Some(&thread_root)).await.unwrap(), Some(thread_draft));

        // Clear the thread draft as well
        room.clear_composer_draft(Some(&thread_root)).await.unwrap();
        assert_eq!(room.load_composer_draft(Some(&thread_root)).await.unwrap(), None);
    }

    #[async_test]
    async fn test_mark_join_requests_as_seen() {
        let server = MatrixMockServer::new().await;
        let client = server.client_builder().build().await;
        let event_id = event_id!("$a:b.c");
        let room_id = room_id!("!a:b.c");
        let user_id = user_id!("@alice:b.c");

        let f = EventFactory::new().room(room_id);
        let joined_room_builder = JoinedRoomBuilder::new(room_id).add_state_bulk(vec![f
            .member(user_id)
            .membership(MembershipState::Knock)
            .event_id(event_id)
            .into_raw_timeline()
            .cast()]);
        let room = server.sync_room(&client, joined_room_builder).await;

        // When loading the initial seen ids, there are none
        let seen_ids =
            room.get_seen_knock_request_ids().await.expect("Couldn't load seen join request ids");
        assert!(seen_ids.is_empty());

        // We mark a random event id as seen
        room.mark_knock_requests_as_seen(&[user_id.to_owned()])
            .await
            .expect("Couldn't mark join request as seen");

        // Then we can check it was successfully marked as seen
        let seen_ids =
            room.get_seen_knock_request_ids().await.expect("Couldn't load seen join request ids");
        assert_eq!(seen_ids.len(), 1);
        assert_eq!(
            seen_ids.into_iter().next().expect("No next value"),
            (event_id.to_owned(), user_id.to_owned())
        )
    }

    #[async_test]
    async fn test_own_room_membership_with_no_own_member_event() {
        let server = MatrixMockServer::new().await;
        let client = server.client_builder().build().await;
        let room_id = room_id!("!a:b.c");

        let room = server.sync_joined_room(&client, room_id).await;

        // Since there is no member event for the own user, the method fails.
        // This should never happen in an actual room.
        let error = room.member_with_sender_info(client.user_id().unwrap()).await.err();
        assert!(error.is_some());
    }

    #[async_test]
    async fn test_own_room_membership_with_own_member_event_but_unknown_sender() {
        let server = MatrixMockServer::new().await;
        let client = server.client_builder().build().await;
        let room_id = room_id!("!a:b.c");
        let user_id = user_id!("@example:localhost");

        let f = EventFactory::new().room(room_id).sender(user_id!("@alice:b.c"));
        let joined_room_builder = JoinedRoomBuilder::new(room_id)
            .add_state_bulk(vec![f.member(user_id).into_raw_sync().cast()]);
        let room = server.sync_room(&client, joined_room_builder).await;

        // When we load the membership details
        let ret = room
            .member_with_sender_info(client.user_id().unwrap())
            .await
            .expect("Room member info should be available");

        // We get the member info for the current user
        assert_eq!(ret.room_member.event().user_id(), user_id);

        // But there is no info for the sender
        assert!(ret.sender_info.is_none());
    }

    #[async_test]
    async fn test_own_room_membership_with_own_member_event_and_own_sender() {
        let server = MatrixMockServer::new().await;
        let client = server.client_builder().build().await;
        let room_id = room_id!("!a:b.c");
        let user_id = user_id!("@example:localhost");

        let f = EventFactory::new().room(room_id).sender(user_id);
        let joined_room_builder = JoinedRoomBuilder::new(room_id)
            .add_state_bulk(vec![f.member(user_id).into_raw_sync().cast()]);
        let room = server.sync_room(&client, joined_room_builder).await;

        // When we load the membership details
        let ret = room
            .member_with_sender_info(client.user_id().unwrap())
            .await
            .expect("Room member info should be available");

        // We get the current user's member info
        assert_eq!(ret.room_member.event().user_id(), user_id);

        // And the sender has the same info, since it's also the current user
        assert!(ret.sender_info.is_some());
        assert_eq!(ret.sender_info.unwrap().event().user_id(), user_id);
    }

    #[async_test]
    async fn test_own_room_membership_with_own_member_event_and_known_sender() {
        let server = MatrixMockServer::new().await;
        let client = server.client_builder().build().await;
        let room_id = room_id!("!a:b.c");
        let user_id = user_id!("@example:localhost");
        let sender_id = user_id!("@alice:b.c");

        let f = EventFactory::new().room(room_id).sender(sender_id);
        let joined_room_builder = JoinedRoomBuilder::new(room_id).add_state_bulk(vec![
            f.member(user_id).into_raw_sync().cast(),
            // The sender info comes from the sync
            f.member(sender_id).into_raw_sync().cast(),
        ]);
        let room = server.sync_room(&client, joined_room_builder).await;

        // When we load the membership details
        let ret = room
            .member_with_sender_info(client.user_id().unwrap())
            .await
            .expect("Room member info should be available");

        // We get the current user's member info
        assert_eq!(ret.room_member.event().user_id(), user_id);

        // And also the sender info from the events received in the sync
        assert!(ret.sender_info.is_some());
        assert_eq!(ret.sender_info.unwrap().event().user_id(), sender_id);
    }

    #[async_test]
    async fn test_own_room_membership_with_own_member_event_and_unknown_but_available_sender() {
        let server = MatrixMockServer::new().await;
        let client = server.client_builder().build().await;
        let room_id = room_id!("!a:b.c");
        let user_id = user_id!("@example:localhost");
        let sender_id = user_id!("@alice:b.c");

        let f = EventFactory::new().room(room_id).sender(sender_id);
        let joined_room_builder = JoinedRoomBuilder::new(room_id)
            .add_state_bulk(vec![f.member(user_id).into_raw_sync().cast()]);
        let room = server.sync_room(&client, joined_room_builder).await;

        // We'll receive the member info through the /members endpoint
        server
            .mock_get_members()
            .ok(vec![f.member(sender_id).into_raw_timeline().cast()])
            .mock_once()
            .mount()
            .await;

        // We get the current user's member info
        let ret = room
            .member_with_sender_info(client.user_id().unwrap())
            .await
            .expect("Room member info should be available");

        // We get the current user's member info
        assert_eq!(ret.room_member.event().user_id(), user_id);

        // And also the sender info from the /members endpoint
        assert!(ret.sender_info.is_some());
        assert_eq!(ret.sender_info.unwrap().event().user_id(), sender_id);
    }

    #[async_test]
    async fn test_list_threads() {
        let server = MatrixMockServer::new().await;
        let client = server.client_builder().build().await;

        let room_id = room_id!("!a:b.c");
        let sender_id = user_id!("@alice:b.c");
        let f = EventFactory::new().room(room_id).sender(sender_id);

        let eid1 = event_id!("$1");
        let eid2 = event_id!("$2");
        let batch1 = vec![f.text_msg("Thread root 1").event_id(eid1).into_raw_sync().cast()];
        let batch2 = vec![f.text_msg("Thread root 2").event_id(eid2).into_raw_sync().cast()];

        server
            .mock_room_threads()
            .ok(batch1.clone(), Some("prev_batch".to_owned()))
            .mock_once()
            .mount()
            .await;
        server
            .mock_room_threads()
            .match_from("prev_batch")
            .ok(batch2, None)
            .mock_once()
            .mount()
            .await;

        let room = server.sync_joined_room(&client, room_id).await;
        let result =
            room.list_threads(ListThreadsOptions::default()).await.expect("Failed to list threads");
        assert_eq!(result.chunk.len(), 1);
        assert_eq!(result.chunk[0].event_id().unwrap(), eid1);
        assert!(result.prev_batch_token.is_some());

        let opts = ListThreadsOptions { from: result.prev_batch_token, ..Default::default() };
        let result = room.list_threads(opts).await.expect("Failed to list threads");
        assert_eq!(result.chunk.len(), 1);
        assert_eq!(result.chunk[0].event_id().unwrap(), eid2);
        assert!(result.prev_batch_token.is_none());
    }

    #[async_test]
    async fn test_relations() {
        let server = MatrixMockServer::new().await;
        let client = server.client_builder().build().await;

        let room_id = room_id!("!a:b.c");
        let sender_id = user_id!("@alice:b.c");
        let f = EventFactory::new().room(room_id).sender(sender_id);

        let target_event_id = owned_event_id!("$target");
        let eid1 = event_id!("$1");
        let eid2 = event_id!("$2");
        let batch1 = vec![f.text_msg("Related event 1").event_id(eid1).into_raw_sync().cast()];
        let batch2 = vec![f.text_msg("Related event 2").event_id(eid2).into_raw_sync().cast()];

        server
            .mock_room_relations()
            .match_target_event(target_event_id.clone())
            .ok(RoomRelationsResponseTemplate::default().events(batch1).next_batch("next_batch"))
            .mock_once()
            .mount()
            .await;

        server
            .mock_room_relations()
            .match_target_event(target_event_id.clone())
            .match_from("next_batch")
            .ok(RoomRelationsResponseTemplate::default().events(batch2))
            .mock_once()
            .mount()
            .await;

        let room = server.sync_joined_room(&client, room_id).await;

        // Main endpoint: no relation type filtered out.
        let mut opts = RelationsOptions {
            include_relations: IncludeRelations::AllRelations,
            ..Default::default()
        };
        let result = room
            .relations(target_event_id.clone(), opts.clone())
            .await
            .expect("Failed to list relations the first time");
        assert_eq!(result.chunk.len(), 1);
        assert_eq!(result.chunk[0].event_id().unwrap(), eid1);
        assert!(result.prev_batch_token.is_none());
        assert!(result.next_batch_token.is_some());
        assert!(result.recursion_depth.is_none());

        opts.from = result.next_batch_token;
        let result = room
            .relations(target_event_id, opts)
            .await
            .expect("Failed to list relations the second time");
        assert_eq!(result.chunk.len(), 1);
        assert_eq!(result.chunk[0].event_id().unwrap(), eid2);
        assert!(result.prev_batch_token.is_none());
        assert!(result.next_batch_token.is_none());
        assert!(result.recursion_depth.is_none());
    }

    #[async_test]
    async fn test_relations_with_reltype() {
        let server = MatrixMockServer::new().await;
        let client = server.client_builder().build().await;

        let room_id = room_id!("!a:b.c");
        let sender_id = user_id!("@alice:b.c");
        let f = EventFactory::new().room(room_id).sender(sender_id);

        let target_event_id = owned_event_id!("$target");
        let eid1 = event_id!("$1");
        let eid2 = event_id!("$2");
        let batch1 = vec![f.text_msg("In-thread event 1").event_id(eid1).into_raw_sync().cast()];
        let batch2 = vec![f.text_msg("In-thread event 2").event_id(eid2).into_raw_sync().cast()];

        server
            .mock_room_relations()
            .match_target_event(target_event_id.clone())
            .match_subrequest(IncludeRelations::RelationsOfType(RelationType::Thread))
            .ok(RoomRelationsResponseTemplate::default().events(batch1).next_batch("next_batch"))
            .mock_once()
            .mount()
            .await;

        server
            .mock_room_relations()
            .match_target_event(target_event_id.clone())
            .match_from("next_batch")
            .match_subrequest(IncludeRelations::RelationsOfType(RelationType::Thread))
            .ok(RoomRelationsResponseTemplate::default().events(batch2))
            .mock_once()
            .mount()
            .await;

        let room = server.sync_joined_room(&client, room_id).await;

        // Reltype-filtered endpoint, for threads \o/
        let mut opts = RelationsOptions {
            include_relations: IncludeRelations::RelationsOfType(RelationType::Thread),
            ..Default::default()
        };
        let result = room
            .relations(target_event_id.clone(), opts.clone())
            .await
            .expect("Failed to list relations the first time");
        assert_eq!(result.chunk.len(), 1);
        assert_eq!(result.chunk[0].event_id().unwrap(), eid1);
        assert!(result.prev_batch_token.is_none());
        assert!(result.next_batch_token.is_some());
        assert!(result.recursion_depth.is_none());

        opts.from = result.next_batch_token;
        let result = room
            .relations(target_event_id, opts)
            .await
            .expect("Failed to list relations the second time");
        assert_eq!(result.chunk.len(), 1);
        assert_eq!(result.chunk[0].event_id().unwrap(), eid2);
        assert!(result.prev_batch_token.is_none());
        assert!(result.next_batch_token.is_none());
        assert!(result.recursion_depth.is_none());
    }
}<|MERGE_RESOLUTION|>--- conflicted
+++ resolved
@@ -372,7 +372,6 @@
     ///
     /// Only invited and left rooms can be joined via this method.
     #[doc(alias = "accept_invitation")]
-    #[instrument(skip_all, fields(room_id = ?self.inner.room_id()))]
     pub async fn join(&self) -> Result<()> {
         let prev_room_state = self.inner.state();
 
@@ -383,45 +382,8 @@
             ))));
         }
 
-<<<<<<< HEAD
-        let inviter = if prev_room_state == RoomState::Invited {
-            match self.invite_details().await {
-                Ok(details) => details.inviter,
-                Err(e) => {
-                    warn!("No invite details were found, can't attempt to find a room key bundle to accept: {e:?}");
-                    None
-                }
-            }
-        } else {
-            None
-        };
-
-        #[cfg(feature = "e2e-encryption")]
-        let enable_share_history_on_invite = self.client.inner.enable_share_history_on_invite;
-
-        #[cfg(not(feature = "e2e-encryption"))]
-        let enable_share_history_on_invite = false;
-
-        debug!(
-            ?prev_room_state,
-            inviter=?inviter.as_ref().map(|room_member| room_member.user_id()),
-            enable_share_history_on_invite,
-            "Joining room",
-        );
-
         self.client.join_room_by_id(self.room_id()).await?;
 
-        #[cfg(feature = "e2e-encryption")]
-        if enable_share_history_on_invite {
-            if let Some(inviter) = inviter {
-                shared_room_history::maybe_accept_key_bundle(self, inviter.user_id()).await?;
-            }
-        }
-
-=======
-        self.client.join_room_by_id(self.room_id()).await?;
-
->>>>>>> d68895f2
         Ok(())
     }
 
