[package]
authors = ["Damir Jelić <poljar@termina.org.uk>"]
description = "Matrix encryption library"
edition = "2021"
homepage = "https://github.com/matrix-org/matrix-rust-sdk"
keywords = ["matrix", "chat", "messaging", "ruma", "nio"]
license = "Apache-2.0"
name = "matrix-sdk-crypto"
readme = "README.md"
repository = "https://github.com/matrix-org/matrix-rust-sdk"
rust-version = { workspace = true }
<<<<<<< HEAD
version = "0.7.1"
=======
version = "0.7.2"
>>>>>>> a18f90bf

[package.metadata.docs.rs]
rustdoc-args = ["--cfg", "docsrs"]

[features]
default = []
automatic-room-key-forwarding = []
js = ["ruma/js", "vodozemac/js", "matrix-sdk-common/js"]
qrcode = ["dep:matrix-sdk-qrcode"]
message-ids = ["dep:ulid"]
experimental-algorithms = []
uniffi = ["dep:uniffi"]
_disable-minimum-rotation-period-ms = []

# Testing helpers for implementations based upon this
testing = ["dep:http"]

[dependencies]
aes = "0.8.1"
as_variant = { workspace = true }
async-trait = { workspace = true }
bs58 = { version = "0.5.0" }
byteorder = { workspace = true }
cbc = { version = "0.1.2", features = ["std"] }
cfg-if = "1.0"
ctr = "0.9.1"
eyeball = { workspace = true }
futures-core = { workspace = true }
futures-util = { workspace = true }
hkdf = "0.12.3"
hmac = "0.12.1"
http = { workspace = true, optional = true } # feature = testing only
itertools = { workspace = true }
js_option = "0.1.1"
matrix-sdk-qrcode = { workspace = true, optional = true }
matrix-sdk-common = { workspace = true }
pbkdf2 = { version = "0.12.2", default-features = false }
rand = { workspace = true }
rmp-serde = "1.1.1"
ruma = { workspace = true, features = ["rand", "canonical-json", "unstable-msc3814"] }
serde = { workspace = true, features = ["derive", "rc"] }
serde_json = { workspace = true }
sha2 = { workspace = true }
subtle = "2.5.0"
time = { version = "0.3.34", features = ["formatting"] }
tokio-stream = { workspace = true, features = ["sync"] }
tokio = { workspace = true }
thiserror = { workspace = true }
tracing = { workspace = true, features = ["attributes"] }
url = { workspace = true }
ulid = { version = "1.0.0", optional = true }
uniffi = { workspace = true, optional = true }
vodozemac = { workspace = true }
zeroize = { workspace = true, features = ["zeroize_derive"] }

[target.'cfg(target_arch = "wasm32")'.dependencies]
tokio = { workspace = true }

[target.'cfg(not(target_arch = "wasm32"))'.dependencies]
tokio = { workspace = true, features = ["time"] }

[dev-dependencies]
anyhow = { workspace = true }
assert_matches = { workspace = true }
assert_matches2 = { workspace = true }
futures-executor = { workspace = true }
http = { workspace = true }
indoc = "2.0.1"
matrix-sdk-test = { workspace = true }
olm-rs = { version = "2.2.0", features = ["serde"] }
proptest = { version = "1.0.0", default-features = false, features = ["std"] }
similar-asserts = "1.5.0"
# required for async_test macro
stream_assert = { workspace = true }
tokio = { workspace = true, features = ["macros", "rt-multi-thread"] }

[lints]
workspace = true<|MERGE_RESOLUTION|>--- conflicted
+++ resolved
@@ -9,11 +9,7 @@
 readme = "README.md"
 repository = "https://github.com/matrix-org/matrix-rust-sdk"
 rust-version = { workspace = true }
-<<<<<<< HEAD
-version = "0.7.1"
-=======
 version = "0.7.2"
->>>>>>> a18f90bf
 
 [package.metadata.docs.rs]
 rustdoc-args = ["--cfg", "docsrs"]
