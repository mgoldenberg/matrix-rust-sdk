// Copyright 2020 The Matrix.org Foundation C.I.C.
//
// Licensed under the Apache License, Version 2.0 (the "License");
// you may not use this file except in compliance with the License.
// You may obtain a copy of the License at
//
//     http://www.apache.org/licenses/LICENSE-2.0
//
// Unless required by applicable law or agreed to in writing, software
// distributed under the License is distributed on an "AS IS" BASIS,
// WITHOUT WARRANTIES OR CONDITIONS OF ANY KIND, either express or implied.
// See the License for the specific language governing permissions and
// limitations under the License.

use std::{
    collections::{BTreeMap, HashMap, HashSet},
    sync::Arc,
    time::Duration,
};

use itertools::Itertools;
#[cfg(feature = "experimental-send-custom-to-device")]
use matrix_sdk_common::deserialized_responses::WithheldCode;
use matrix_sdk_common::{
    deserialized_responses::{
        AlgorithmInfo, DecryptedRoomEvent, DeviceLinkProblem, EncryptionInfo,
        ProcessedToDeviceEvent, UnableToDecryptInfo, UnableToDecryptReason,
        UnsignedDecryptionResult, UnsignedEventLocation, VerificationLevel, VerificationState,
    },
    locks::RwLock as StdRwLock,
    BoxFuture,
};
use ruma::{
    api::client::{
        dehydrated_device::DehydratedDeviceData,
        keys::{
            claim_keys::v3::Request as KeysClaimRequest,
            get_keys::v3::Response as KeysQueryResponse,
            upload_keys::v3::{Request as UploadKeysRequest, Response as UploadKeysResponse},
            upload_signatures::v3::Request as UploadSignaturesRequest,
        },
        sync::sync_events::DeviceLists,
    },
    assign,
    events::{
        secret::request::SecretName, AnyMessageLikeEvent, AnyMessageLikeEventContent,
        AnyToDeviceEvent, MessageLikeEventContent,
    },
    serde::{JsonObject, Raw},
    DeviceId, MilliSecondsSinceUnixEpoch, OneTimeKeyAlgorithm, OwnedDeviceId, OwnedDeviceKeyId,
    OwnedTransactionId, OwnedUserId, RoomId, TransactionId, UInt, UserId,
};
use serde_json::{value::to_raw_value, Value};
use tokio::sync::Mutex;
use tracing::{
    debug, error,
    field::{debug, display},
    info, instrument, trace, warn, Span,
};
use vodozemac::{
    megolm::{DecryptionError, SessionOrdering},
    Curve25519PublicKey, Ed25519Signature,
};

use crate::{
    backups::{BackupMachine, MegolmV1BackupKey},
    dehydrated_devices::{DehydratedDevices, DehydrationError},
    error::{EventError, MegolmError, MegolmResult, OlmError, OlmResult, SetRoomSettingsError},
    gossiping::GossipMachine,
    identities::{user::UserIdentity, Device, IdentityManager, UserDevices},
    olm::{
        Account, CrossSigningStatus, EncryptionSettings, IdentityKeys, InboundGroupSession,
        KnownSenderData, OlmDecryptionInfo, PrivateCrossSigningIdentity, SenderData,
        SenderDataFinder, SessionType, StaticAccountData,
    },
    session_manager::{GroupSessionManager, SessionManager},
    store::{
        caches::StoreCache,
        types::{
            Changes, CrossSigningKeyExport, DeviceChanges, IdentityChanges, PendingChanges,
            RoomKeyInfo, RoomSettings, StoredRoomKeyBundleData,
        },
        CryptoStoreWrapper, IntoCryptoStore, MemoryStore, Result as StoreResult, SecretImportError,
        Store, StoreTransaction,
    },
    types::{
        events::{
            olm_v1::{AnyDecryptedOlmEvent, DecryptedRoomKeyBundleEvent, DecryptedRoomKeyEvent},
            room::encrypted::{
                EncryptedEvent, EncryptedToDeviceEvent, RoomEncryptedEventContent,
                RoomEventEncryptionScheme, SupportedEventEncryptionSchemes,
                ToDeviceEncryptedEventContent,
            },
            room_key::{MegolmV1AesSha2Content, RoomKeyContent},
            room_key_bundle::RoomKeyBundleContent,
            room_key_withheld::{
                MegolmV1AesSha2WithheldContent, RoomKeyWithheldContent, RoomKeyWithheldEvent,
            },
            ToDeviceEvent, ToDeviceEvents,
        },
        requests::{
            AnyIncomingResponse, KeysQueryRequest, OutgoingRequest, ToDeviceRequest,
            UploadSigningKeysRequest,
        },
        EventEncryptionAlgorithm, Signatures,
    },
    utilities::timestamp_to_iso8601,
    verification::{Verification, VerificationMachine, VerificationRequest},
    CollectStrategy, CryptoStoreError, DecryptionSettings, DeviceData, LocalTrust,
    RoomEventDecryptionResult, SignatureError, TrustRequirement,
};

/// State machine implementation of the Olm/Megolm encryption protocol used for
/// Matrix end to end encryption.
#[derive(Clone)]
pub struct OlmMachine {
    pub(crate) inner: Arc<OlmMachineInner>,
}

pub struct OlmMachineInner {
    /// The unique user id that owns this account.
    user_id: OwnedUserId,
    /// The unique device ID of the device that holds this account.
    device_id: OwnedDeviceId,
    /// The private part of our cross signing identity.
    /// Used to sign devices and other users, might be missing if some other
    /// device bootstrapped cross signing or cross signing isn't bootstrapped at
    /// all.
    user_identity: Arc<Mutex<PrivateCrossSigningIdentity>>,
    /// Store for the encryption keys.
    /// Persists all the encryption keys so a client can resume the session
    /// without the need to create new keys.
    store: Store,
    /// A state machine that handles Olm sessions creation.
    session_manager: SessionManager,
    /// A state machine that keeps track of our outbound group sessions.
    pub(crate) group_session_manager: GroupSessionManager,
    /// A state machine that is responsible to handle and keep track of SAS
    /// verification flows.
    verification_machine: VerificationMachine,
    /// The state machine that is responsible to handle outgoing and incoming
    /// key requests.
    pub(crate) key_request_machine: GossipMachine,
    /// State machine handling public user identities and devices, keeping track
    /// of when a key query needs to be done and handling one.
    identity_manager: IdentityManager,
    /// A state machine that handles creating room key backups.
    backup_machine: BackupMachine,
}

#[cfg(not(tarpaulin_include))]
impl std::fmt::Debug for OlmMachine {
    fn fmt(&self, f: &mut std::fmt::Formatter<'_>) -> std::fmt::Result {
        f.debug_struct("OlmMachine")
            .field("user_id", &self.user_id())
            .field("device_id", &self.device_id())
            .finish()
    }
}

impl OlmMachine {
    const CURRENT_GENERATION_STORE_KEY: &'static str = "generation-counter";
    const HAS_MIGRATED_VERIFICATION_LATCH: &'static str = "HAS_MIGRATED_VERIFICATION_LATCH";

    /// Create a new memory based OlmMachine.
    ///
    /// The created machine will keep the encryption keys only in memory and
    /// once the object is dropped the keys will be lost.
    ///
    /// # Arguments
    ///
    /// * `user_id` - The unique id of the user that owns this machine.
    ///
    /// * `device_id` - The unique id of the device that owns this machine.
    pub async fn new(user_id: &UserId, device_id: &DeviceId) -> Self {
        OlmMachine::with_store(user_id, device_id, MemoryStore::new(), None)
            .await
            .expect("Reading and writing to the memory store always succeeds")
    }

    pub(crate) async fn rehydrate(
        &self,
        pickle_key: &[u8; 32],
        device_id: &DeviceId,
        device_data: Raw<DehydratedDeviceData>,
    ) -> Result<OlmMachine, DehydrationError> {
        let account = Account::rehydrate(pickle_key, self.user_id(), device_id, device_data)?;
        let static_account = account.static_data().clone();

        let store =
            Arc::new(CryptoStoreWrapper::new(self.user_id(), device_id, MemoryStore::new()));
        let device = DeviceData::from_account(&account);
        store.save_pending_changes(PendingChanges { account: Some(account) }).await?;
        store
            .save_changes(Changes {
                devices: DeviceChanges { new: vec![device], ..Default::default() },
                ..Default::default()
            })
            .await?;

        let (verification_machine, store, identity_manager) =
            Self::new_helper_prelude(store, static_account, self.store().private_identity());

        Ok(Self::new_helper(
            device_id,
            store,
            verification_machine,
            identity_manager,
            self.store().private_identity(),
            None,
        ))
    }

    fn new_helper_prelude(
        store_wrapper: Arc<CryptoStoreWrapper>,
        account: StaticAccountData,
        user_identity: Arc<Mutex<PrivateCrossSigningIdentity>>,
    ) -> (VerificationMachine, Store, IdentityManager) {
        let verification_machine =
            VerificationMachine::new(account.clone(), user_identity.clone(), store_wrapper.clone());
        let store = Store::new(account, user_identity, store_wrapper, verification_machine.clone());

        let identity_manager = IdentityManager::new(store.clone());

        (verification_machine, store, identity_manager)
    }

    fn new_helper(
        device_id: &DeviceId,
        store: Store,
        verification_machine: VerificationMachine,
        identity_manager: IdentityManager,
        user_identity: Arc<Mutex<PrivateCrossSigningIdentity>>,
        maybe_backup_key: Option<MegolmV1BackupKey>,
    ) -> Self {
        let group_session_manager = GroupSessionManager::new(store.clone());

        let users_for_key_claim = Arc::new(StdRwLock::new(BTreeMap::new()));
        let key_request_machine = GossipMachine::new(
            store.clone(),
            identity_manager.clone(),
            group_session_manager.session_cache(),
            users_for_key_claim.clone(),
        );

        let session_manager =
            SessionManager::new(users_for_key_claim, key_request_machine.clone(), store.clone());

        let backup_machine = BackupMachine::new(store.clone(), maybe_backup_key);

        let inner = Arc::new(OlmMachineInner {
            user_id: store.user_id().to_owned(),
            device_id: device_id.to_owned(),
            user_identity,
            store,
            session_manager,
            group_session_manager,
            verification_machine,
            key_request_machine,
            identity_manager,
            backup_machine,
        });

        Self { inner }
    }

    /// Create a new OlmMachine with the given [`CryptoStore`].
    ///
    /// If the store already contains encryption keys for the given user/device
    /// pair those will be re-used. Otherwise new ones will be created and
    /// stored.
    ///
    /// # Arguments
    ///
    /// * `user_id` - The unique id of the user that owns this machine.
    ///
    /// * `device_id` - The unique id of the device that owns this machine.
    ///
    /// * `store` - A `CryptoStore` implementation that will be used to store
    /// the encryption keys.
    ///
    /// * `custom_account` - A custom [`vodozemac::olm::Account`] to be used for
    ///   the identity and one-time keys of this [`OlmMachine`]. If no account
    ///   is provided, a new default one or one from the store will be used. If
    ///   an account is provided and one already exists in the store for this
    ///   [`UserId`]/[`DeviceId`] combination, an error will be raised. This is
    ///   useful if one wishes to create identity keys before knowing the
    ///   user/device IDs, e.g., to use the identity key as the device ID.
    ///
    /// [`CryptoStore`]: crate::store::CryptoStore
    #[instrument(skip(store, custom_account), fields(ed25519_key, curve25519_key))]
    pub async fn with_store(
        user_id: &UserId,
        device_id: &DeviceId,
        store: impl IntoCryptoStore,
        custom_account: Option<vodozemac::olm::Account>,
    ) -> StoreResult<Self> {
        let store = store.into_crypto_store();

        let static_account = match store.load_account().await? {
            Some(account) => {
                if user_id != account.user_id()
                    || device_id != account.device_id()
                    || custom_account.is_some()
                {
                    return Err(CryptoStoreError::MismatchedAccount {
                        expected: (account.user_id().to_owned(), account.device_id().to_owned()),
                        got: (user_id.to_owned(), device_id.to_owned()),
                    });
                }

                Span::current()
                    .record("ed25519_key", display(account.identity_keys().ed25519))
                    .record("curve25519_key", display(account.identity_keys().curve25519));
                debug!("Restored an Olm account");

                account.static_data().clone()
            }

            None => {
                let account = if let Some(account) = custom_account {
                    Account::new_helper(account, user_id, device_id)
                } else {
                    Account::with_device_id(user_id, device_id)
                };

                let static_account = account.static_data().clone();

                Span::current()
                    .record("ed25519_key", display(account.identity_keys().ed25519))
                    .record("curve25519_key", display(account.identity_keys().curve25519));

                let device = DeviceData::from_account(&account);

                // We just created this device from our own Olm `Account`. Since we are the
                // owners of the private keys of this device we can safely mark
                // the device as verified.
                device.set_trust_state(LocalTrust::Verified);

                let changes = Changes {
                    devices: DeviceChanges { new: vec![device], ..Default::default() },
                    ..Default::default()
                };
                store.save_changes(changes).await?;
                store.save_pending_changes(PendingChanges { account: Some(account) }).await?;

                debug!("Created a new Olm account");

                static_account
            }
        };

        let identity = match store.load_identity().await? {
            Some(i) => {
                let master_key = i
                    .master_public_key()
                    .await
                    .and_then(|m| m.get_first_key().map(|m| m.to_owned()));
                debug!(?master_key, "Restored the cross signing identity");
                i
            }
            None => {
                debug!("Creating an empty cross signing identity stub");
                PrivateCrossSigningIdentity::empty(user_id)
            }
        };

        // FIXME: This is a workaround for `regenerate_olm` clearing the backup
        // state. Ideally, backups should not get automatically enabled since
        // the `OlmMachine` doesn't get enough info from the homeserver for this
        // to work reliably.
        let saved_keys = store.load_backup_keys().await?;
        let maybe_backup_key = saved_keys.decryption_key.and_then(|k| {
            if let Some(version) = saved_keys.backup_version {
                let megolm_v1_backup_key = k.megolm_v1_public_key();
                megolm_v1_backup_key.set_version(version);
                Some(megolm_v1_backup_key)
            } else {
                None
            }
        });

        let identity = Arc::new(Mutex::new(identity));
        let store = Arc::new(CryptoStoreWrapper::new(user_id, device_id, store));

        let (verification_machine, store, identity_manager) =
            Self::new_helper_prelude(store, static_account, identity.clone());

        // FIXME: We might want in the future a more generic high-level data migration
        // mechanism (at the store wrapper layer).
        Self::migration_post_verified_latch_support(&store, &identity_manager).await?;

        Ok(Self::new_helper(
            device_id,
            store,
            verification_machine,
            identity_manager,
            identity,
            maybe_backup_key,
        ))
    }

    // The sdk now support verified identity change detection.
    // This introduces a new local flag (`verified_latch` on
    // `OtherUserIdentityData`). In order to ensure that this flag is up-to-date and
    // for the sake of simplicity we force a re-download of tracked users by marking
    // them as dirty.
    //
    // pub(crate) visibility for testing.
    pub(crate) async fn migration_post_verified_latch_support(
        store: &Store,
        identity_manager: &IdentityManager,
    ) -> Result<(), CryptoStoreError> {
        let maybe_migrate_for_identity_verified_latch =
            store.get_custom_value(Self::HAS_MIGRATED_VERIFICATION_LATCH).await?.is_none();

        if maybe_migrate_for_identity_verified_latch {
            identity_manager.mark_all_tracked_users_as_dirty(store.cache().await?).await?;

            store.set_custom_value(Self::HAS_MIGRATED_VERIFICATION_LATCH, vec![0]).await?
        }
        Ok(())
    }

    /// Get the crypto store associated with this `OlmMachine` instance.
    pub fn store(&self) -> &Store {
        &self.inner.store
    }

    /// The unique user id that owns this `OlmMachine` instance.
    pub fn user_id(&self) -> &UserId {
        &self.inner.user_id
    }

    /// The unique device ID that identifies this `OlmMachine`.
    pub fn device_id(&self) -> &DeviceId {
        &self.inner.device_id
    }

    /// The time at which the `Account` backing this `OlmMachine` was created.
    ///
    /// An [`Account`] is created when an `OlmMachine` is first instantiated
    /// against a given [`Store`], at which point it creates identity keys etc.
    /// This method returns the timestamp, according to the local clock, at
    /// which that happened.
    pub fn device_creation_time(&self) -> MilliSecondsSinceUnixEpoch {
        self.inner.store.static_account().creation_local_time()
    }

    /// Get the public parts of our Olm identity keys.
    pub fn identity_keys(&self) -> IdentityKeys {
        let account = self.inner.store.static_account();
        account.identity_keys()
    }

    /// Get the display name of our own device
    pub async fn display_name(&self) -> StoreResult<Option<String>> {
        self.store().device_display_name().await
    }

    /// Get the list of "tracked users".
    ///
    /// See [`update_tracked_users`](#method.update_tracked_users) for more
    /// information.
    pub async fn tracked_users(&self) -> StoreResult<HashSet<OwnedUserId>> {
        let cache = self.store().cache().await?;
        Ok(self.inner.identity_manager.key_query_manager.synced(&cache).await?.tracked_users())
    }

    /// Enable or disable room key requests.
    ///
    /// Room key requests allow the device to request room keys that it might
    /// have missed in the original share using `m.room_key_request`
    /// events.
    ///
    /// See also [`OlmMachine::set_room_key_forwarding_enabled`] and
    /// [`OlmMachine::are_room_key_requests_enabled`].
    #[cfg(feature = "automatic-room-key-forwarding")]
    pub fn set_room_key_requests_enabled(&self, enable: bool) {
        self.inner.key_request_machine.set_room_key_requests_enabled(enable)
    }

    /// Query whether we should send outgoing `m.room_key_request`s on
    /// decryption failure.
    ///
    /// See also [`OlmMachine::set_room_key_requests_enabled`].
    pub fn are_room_key_requests_enabled(&self) -> bool {
        self.inner.key_request_machine.are_room_key_requests_enabled()
    }

    /// Enable or disable room key forwarding.
    ///
    /// If room key forwarding is enabled, we will automatically reply to
    /// incoming `m.room_key_request` messages from verified devices by
    /// forwarding the requested key (if we have it).
    ///
    /// See also [`OlmMachine::set_room_key_requests_enabled`] and
    /// [`OlmMachine::is_room_key_forwarding_enabled`].
    #[cfg(feature = "automatic-room-key-forwarding")]
    pub fn set_room_key_forwarding_enabled(&self, enable: bool) {
        self.inner.key_request_machine.set_room_key_forwarding_enabled(enable)
    }

    /// Is room key forwarding enabled?
    ///
    /// See also [`OlmMachine::set_room_key_forwarding_enabled`].
    pub fn is_room_key_forwarding_enabled(&self) -> bool {
        self.inner.key_request_machine.is_room_key_forwarding_enabled()
    }

    /// Get the outgoing requests that need to be sent out.
    ///
    /// This returns a list of [`OutgoingRequest`]. Those requests need to be
    /// sent out to the server and the responses need to be passed back to
    /// the state machine using [`mark_request_as_sent`].
    ///
    /// [`mark_request_as_sent`]: #method.mark_request_as_sent
    pub async fn outgoing_requests(&self) -> StoreResult<Vec<OutgoingRequest>> {
        let mut requests = Vec::new();

        {
            let store_cache = self.inner.store.cache().await?;
            let account = store_cache.account().await?;
            if let Some(r) = self.keys_for_upload(&account).await.map(|r| OutgoingRequest {
                request_id: TransactionId::new(),
                request: Arc::new(r.into()),
            }) {
                requests.push(r);
            }
        }

        for request in self
            .inner
            .identity_manager
            .users_for_key_query()
            .await?
            .into_iter()
            .map(|(request_id, r)| OutgoingRequest { request_id, request: Arc::new(r.into()) })
        {
            requests.push(request);
        }

        requests.append(&mut self.inner.verification_machine.outgoing_messages());
        requests.append(&mut self.inner.key_request_machine.outgoing_to_device_requests().await?);

        Ok(requests)
    }

    /// Generate an "out-of-band" key query request for the given set of users.
    ///
    /// This can be useful if we need the results from [`get_identity`] or
    /// [`get_user_devices`] to be as up-to-date as possible.
    ///
    /// Note that this request won't be awaited by other calls waiting for a
    /// user's or device's keys, since this is an out-of-band query.
    ///
    /// # Arguments
    ///
    /// * `users` - list of users whose keys should be queried
    ///
    /// # Returns
    ///
    /// A request to be sent out to the server. Once sent, the response should
    /// be passed back to the state machine using [`mark_request_as_sent`].
    ///
    /// [`mark_request_as_sent`]: OlmMachine::mark_request_as_sent
    /// [`get_identity`]: OlmMachine::get_identity
    /// [`get_user_devices`]: OlmMachine::get_user_devices
    pub fn query_keys_for_users<'a>(
        &self,
        users: impl IntoIterator<Item = &'a UserId>,
    ) -> (OwnedTransactionId, KeysQueryRequest) {
        self.inner.identity_manager.build_key_query_for_users(users)
    }

    /// Mark the request with the given request id as sent.
    ///
    /// # Arguments
    ///
    /// * `request_id` - The unique id of the request that was sent out. This is
    ///   needed to couple the response with the now sent out request.
    ///
    /// * `response` - The response that was received from the server after the
    ///   outgoing request was sent out.
    pub async fn mark_request_as_sent<'a>(
        &self,
        request_id: &TransactionId,
        response: impl Into<AnyIncomingResponse<'a>>,
    ) -> OlmResult<()> {
        match response.into() {
            AnyIncomingResponse::KeysUpload(response) => {
                Box::pin(self.receive_keys_upload_response(response)).await?;
            }
            AnyIncomingResponse::KeysQuery(response) => {
                Box::pin(self.receive_keys_query_response(request_id, response)).await?;
            }
            AnyIncomingResponse::KeysClaim(response) => {
                Box::pin(
                    self.inner.session_manager.receive_keys_claim_response(request_id, response),
                )
                .await?;
            }
            AnyIncomingResponse::ToDevice(_) => {
                Box::pin(self.mark_to_device_request_as_sent(request_id)).await?;
            }
            AnyIncomingResponse::SigningKeysUpload(_) => {
                Box::pin(self.receive_cross_signing_upload_response()).await?;
            }
            AnyIncomingResponse::SignatureUpload(_) => {
                self.inner.verification_machine.mark_request_as_sent(request_id);
            }
            AnyIncomingResponse::RoomMessage(_) => {
                self.inner.verification_machine.mark_request_as_sent(request_id);
            }
            AnyIncomingResponse::KeysBackup(_) => {
                Box::pin(self.inner.backup_machine.mark_request_as_sent(request_id)).await?;
            }
        }

        Ok(())
    }

    /// Mark the cross signing identity as shared.
    async fn receive_cross_signing_upload_response(&self) -> StoreResult<()> {
        let identity = self.inner.user_identity.lock().await;
        identity.mark_as_shared();

        let changes = Changes { private_identity: Some(identity.clone()), ..Default::default() };

        self.store().save_changes(changes).await
    }

    /// Create a new cross signing identity and get the upload request to push
    /// the new public keys to the server.
    ///
    /// **Warning**: if called with `reset`, this will delete any existing cross
    /// signing keys that might exist on the server and thus will reset the
    /// trust between all the devices.
    ///
    /// # Returns
    ///
    /// A triple of requests which should be sent out to the server, in the
    /// order they appear in the return tuple.
    ///
    /// The first request's response, if present, should be passed back to the
    /// state machine using [`mark_request_as_sent`].
    ///
    /// These requests may require user interactive auth.
    ///
    /// [`mark_request_as_sent`]: #method.mark_request_as_sent
    pub async fn bootstrap_cross_signing(
        &self,
        reset: bool,
    ) -> StoreResult<CrossSigningBootstrapRequests> {
        // Don't hold the lock, otherwise we might deadlock in
        // `bootstrap_cross_signing()` on `account` if a sync task is already
        // running (which locks `account`), or we will deadlock
        // in `upload_device_keys()` which locks private identity again.
        let identity = self.inner.user_identity.lock().await.clone();

        let (upload_signing_keys_req, upload_signatures_req) = if reset || identity.is_empty().await
        {
            info!("Creating new cross signing identity");

            let (identity, upload_signing_keys_req, upload_signatures_req) = {
                let cache = self.inner.store.cache().await?;
                let account = cache.account().await?;
                account.bootstrap_cross_signing().await
            };

            let public = identity.to_public_identity().await.expect(
                "Couldn't create a public version of the identity from a new private identity",
            );

            *self.inner.user_identity.lock().await = identity.clone();

            self.store()
                .save_changes(Changes {
                    identities: IdentityChanges { new: vec![public.into()], ..Default::default() },
                    private_identity: Some(identity),
                    ..Default::default()
                })
                .await?;

            (upload_signing_keys_req, upload_signatures_req)
        } else {
            info!("Trying to upload the existing cross signing identity");
            let upload_signing_keys_req = identity.as_upload_request().await;

            // TODO remove this expect.
            let upload_signatures_req = identity
                .sign_account(self.inner.store.static_account())
                .await
                .expect("Can't sign device keys");

            (upload_signing_keys_req, upload_signatures_req)
        };

        // If there are any *device* keys to upload (i.e. the account isn't shared),
        // upload them before we upload the signatures, since the signatures may
        // reference keys to be uploaded.
        let upload_keys_req =
            self.upload_device_keys().await?.map(|(_, request)| OutgoingRequest::from(request));

        Ok(CrossSigningBootstrapRequests {
            upload_signing_keys_req,
            upload_keys_req,
            upload_signatures_req,
        })
    }

    /// Upload the device keys for this [`OlmMachine`].
    ///
    /// **Warning**: Do not use this method if
    /// [`OlmMachine::outgoing_requests()`] is already in use. This method
    /// is intended for explicitly uploading the device keys before starting
    /// a sync and before using [`OlmMachine::outgoing_requests()`].
    ///
    /// # Returns
    ///
    /// A tuple containing a transaction ID and a request if the device keys
    /// need to be uploaded. Otherwise, returns `None`.
    pub async fn upload_device_keys(
        &self,
    ) -> StoreResult<Option<(OwnedTransactionId, UploadKeysRequest)>> {
        let cache = self.store().cache().await?;
        let account = cache.account().await?;

        Ok(self.keys_for_upload(&account).await.map(|request| (TransactionId::new(), request)))
    }

    /// Receive a successful `/keys/upload` response.
    ///
    /// # Arguments
    ///
    /// * `response` - The response of the `/keys/upload` request that the
    ///   client performed.
    async fn receive_keys_upload_response(&self, response: &UploadKeysResponse) -> OlmResult<()> {
        self.inner
            .store
            .with_transaction(|mut tr| async {
                let account = tr.account().await?;
                account.receive_keys_upload_response(response)?;
                Ok((tr, ()))
            })
            .await
    }

    /// Get a key claiming request for the user/device pairs that we are
    /// missing Olm sessions for.
    ///
    /// Returns None if no key claiming request needs to be sent out.
    ///
    /// Sessions need to be established between devices so group sessions for a
    /// room can be shared with them.
    ///
    /// This should be called every time a group session needs to be shared as
    /// well as between sync calls. After a sync some devices may request room
    /// keys without us having a valid Olm session with them, making it
    /// impossible to server the room key request, thus it's necessary to check
    /// for missing sessions between sync as well.
    ///
    /// **Note**: Care should be taken that only one such request at a time is
    /// in flight, e.g. using a lock.
    ///
    /// The response of a successful key claiming requests needs to be passed to
    /// the `OlmMachine` with the [`mark_request_as_sent`].
    ///
    /// # Arguments
    ///
    /// `users` - The list of users that we should check if we lack a session
    /// with one of their devices. This can be an empty iterator when calling
    /// this method between sync requests.
    ///
    /// [`mark_request_as_sent`]: #method.mark_request_as_sent
    #[instrument(skip_all)]
    pub async fn get_missing_sessions(
        &self,
        users: impl Iterator<Item = &UserId>,
    ) -> StoreResult<Option<(OwnedTransactionId, KeysClaimRequest)>> {
        self.inner.session_manager.get_missing_sessions(users).await
    }

    /// Receive a successful `/keys/query` response.
    ///
    /// Returns a list of newly discovered devices and devices that changed.
    ///
    /// # Arguments
    ///
    /// * `response` - The response of the `/keys/query` request that the client
    ///   performed.
    async fn receive_keys_query_response(
        &self,
        request_id: &TransactionId,
        response: &KeysQueryResponse,
    ) -> OlmResult<(DeviceChanges, IdentityChanges)> {
        self.inner.identity_manager.receive_keys_query_response(request_id, response).await
    }

    /// Get a request to upload E2EE keys to the server.
    ///
    /// Returns None if no keys need to be uploaded.
    ///
    /// The response of a successful key upload requests needs to be passed to
    /// the [`OlmMachine`] with the [`receive_keys_upload_response`].
    ///
    /// [`receive_keys_upload_response`]: #method.receive_keys_upload_response
    async fn keys_for_upload(&self, account: &Account) -> Option<UploadKeysRequest> {
        let (mut device_keys, one_time_keys, fallback_keys) = account.keys_for_upload();

        // When uploading the device keys, if all private cross-signing keys are
        // available locally, sign the device using these cross-signing keys.
        // This will mark the device as verified if the user identity (i.e., the
        // cross-signing keys) is also marked as verified.
        //
        // This approach eliminates the need to upload signatures in a separate request,
        // ensuring that other users/devices will never encounter this device
        // without a signature from their user identity. Consequently, they will
        // never see the device as unverified.
        if let Some(device_keys) = &mut device_keys {
            let private_identity = self.store().private_identity();
            let guard = private_identity.lock().await;

            if guard.status().await.is_complete() {
                guard.sign_device_keys(device_keys).await.expect(
                    "We should be able to sign our device keys since we confirmed that we \
                     have a complete set of private cross-signing keys",
                );
            }
        }

        if device_keys.is_none() && one_time_keys.is_empty() && fallback_keys.is_empty() {
            None
        } else {
            let device_keys = device_keys.map(|d| d.to_raw());

            Some(assign!(UploadKeysRequest::new(), {
                device_keys, one_time_keys, fallback_keys
            }))
        }
    }

    /// Decrypt and handle a to-device event.
    ///
    /// If decryption (or checking the sender device) fails, returns
    /// `Err(DecryptToDeviceError::OlmError)`.
    ///
    /// If the sender device is dehydrated, does no handling and immediately
    /// returns `Err(DecryptToDeviceError::FromDehydratedDevice)`.
    ///
    /// Otherwise, handles the decrypted event and returns it (decrypted) as
    /// `Ok(OlmDecryptionInfo)`.
    ///
    /// # Arguments
    ///
    /// * `event` - The to-device event that should be decrypted.
    async fn decrypt_to_device_event(
        &self,
        transaction: &mut StoreTransaction,
        event: &EncryptedToDeviceEvent,
        changes: &mut Changes,
    ) -> Result<OlmDecryptionInfo, DecryptToDeviceError> {
        // Decrypt the event
        let mut decrypted =
            transaction.account().await?.decrypt_to_device_event(&self.inner.store, event).await?;

        let from_dehydrated_device =
            self.to_device_event_is_from_dehydrated_device(&decrypted, &event.sender).await?;

        // Check whether this event is from a dehydrated device - if so, return Ok(None)
        // to skip it because we don't expect ever to receive an event from a
        // dehydrated device.
        if from_dehydrated_device {
            // Device is dehydrated: ignore this event
            warn!(
                sender = ?event.sender,
                session = ?decrypted.session,
                "Received a to-device event from a dehydrated device. This is unexpected: ignoring event"
            );
            Err(DecryptToDeviceError::FromDehydratedDevice)
        } else {
            // Device is not dehydrated: handle it as normal e.g. create a Megolm session
            self.handle_decrypted_to_device_event(transaction.cache(), &mut decrypted, changes)
                .await?;

            Ok(decrypted)
        }
    }

    #[instrument(
        skip_all,
        // This function is only ever called by add_room_key via
        // handle_decrypted_to_device_event, so sender, sender_key, and algorithm are
        // already recorded.
        fields(room_id = ? content.room_id, session_id)
    )]
    async fn handle_key(
        &self,
        sender_key: Curve25519PublicKey,
        event: &DecryptedRoomKeyEvent,
        content: &MegolmV1AesSha2Content,
    ) -> OlmResult<Option<InboundGroupSession>> {
        let session =
            InboundGroupSession::from_room_key_content(sender_key, event.keys.ed25519, content);

        match session {
            Ok(mut session) => {
                Span::current().record("session_id", session.session_id());

                let sender_data =
                    SenderDataFinder::find_using_event(self.store(), sender_key, event, &session)
                        .await?;

                session.sender_data = sender_data;

                match self.store().compare_group_session(&session).await? {
                    SessionOrdering::Better => {
                        info!("Received a new megolm room key");

                        Ok(Some(session))
                    }
                    comparison_result => {
                        warn!(
                            ?comparison_result,
                            "Received a megolm room key that we already have a better version \
                             of, discarding"
                        );

                        Ok(None)
                    }
                }
            }
            Err(e) => {
                Span::current().record("session_id", &content.session_id);
                warn!("Received a room key event which contained an invalid session key: {e}");

                Ok(None)
            }
        }
    }

    /// Create a group session from a room key and add it to our crypto store.
    #[instrument(skip_all, fields(algorithm = ?event.content.algorithm()))]
    async fn add_room_key(
        &self,
        sender_key: Curve25519PublicKey,
        event: &DecryptedRoomKeyEvent,
    ) -> OlmResult<Option<InboundGroupSession>> {
        match &event.content {
            RoomKeyContent::MegolmV1AesSha2(content) => {
                self.handle_key(sender_key, event, content).await
            }
            #[cfg(feature = "experimental-algorithms")]
            RoomKeyContent::MegolmV2AesSha2(content) => {
                self.handle_key(sender_key, event, content).await
            }
            RoomKeyContent::Unknown(_) => {
                warn!("Received a room key with an unsupported algorithm");
                Ok(None)
            }
        }
    }

    /// Handle a received, decrypted, `io.element.msc4268.room_key_bundle`
    /// to-device event.
    #[instrument()]
    async fn receive_room_key_bundle_data(
        &self,
        event: &DecryptedRoomKeyBundleEvent,
        changes: &mut Changes,
    ) -> OlmResult<()> {
        let Some(sender_device_keys) = &event.sender_device_keys else {
            warn!("Received a room key bundle with no sender device keys: ignoring");
            return Ok(());
        };

        // We already checked that `sender_device_keys` matches the actual sender of the
        // message when we decrypted the message, which included doing
        // `DeviceData::try_from` on it, so it can't fail.

        let sender_device_data =
            DeviceData::try_from(sender_device_keys).expect("failed to verify sender device keys");
        let sender_device = self.store().wrap_device_data(sender_device_data).await?;

        changes.received_room_key_bundles.push(StoredRoomKeyBundleData {
            sender_user: event.sender.clone(),
            sender_data: SenderData::from_device(&sender_device),
            bundle_data: event.content.clone(),
        });
        Ok(())
    }

    fn add_withheld_info(&self, changes: &mut Changes, event: &RoomKeyWithheldEvent) {
        debug!(?event.content, "Processing `m.room_key.withheld` event");

        if let RoomKeyWithheldContent::MegolmV1AesSha2(
            MegolmV1AesSha2WithheldContent::BlackListed(c)
            | MegolmV1AesSha2WithheldContent::Unverified(c),
        ) = &event.content
        {
            changes
                .withheld_session_info
                .entry(c.room_id.to_owned())
                .or_default()
                .insert(c.session_id.to_owned(), event.to_owned());
        }
    }

    #[cfg(test)]
    pub(crate) async fn create_outbound_group_session_with_defaults_test_helper(
        &self,
        room_id: &RoomId,
    ) -> OlmResult<()> {
        let (_, session) = self
            .inner
            .group_session_manager
            .create_outbound_group_session(
                room_id,
                EncryptionSettings::default(),
                SenderData::unknown(),
            )
            .await?;

        self.store().save_inbound_group_sessions(&[session]).await?;

        Ok(())
    }

    #[cfg(test)]
    #[allow(dead_code)]
    pub(crate) async fn create_inbound_session_test_helper(
        &self,
        room_id: &RoomId,
    ) -> OlmResult<InboundGroupSession> {
        let (_, session) = self
            .inner
            .group_session_manager
            .create_outbound_group_session(
                room_id,
                EncryptionSettings::default(),
                SenderData::unknown(),
            )
            .await?;

        Ok(session)
    }

    /// Encrypt a room message for the given room.
    ///
    /// Beware that a room key needs to be shared before this method
    /// can be called using the [`OlmMachine::share_room_key`] method.
    ///
    /// # Arguments
    ///
    /// * `room_id` - The id of the room for which the message should be
    ///   encrypted.
    ///
    /// * `content` - The plaintext content of the message that should be
    ///   encrypted.
    ///
    /// # Panics
    ///
    /// Panics if a room key for the given room wasn't shared beforehand.
    pub async fn encrypt_room_event(
        &self,
        room_id: &RoomId,
        content: impl MessageLikeEventContent,
    ) -> MegolmResult<Raw<RoomEncryptedEventContent>> {
        let event_type = content.event_type().to_string();
        let content = Raw::new(&content)?.cast();
        self.encrypt_room_event_raw(room_id, &event_type, &content).await
    }

    /// Encrypt a raw JSON content for the given room.
    ///
    /// This method is equivalent to the [`OlmMachine::encrypt_room_event()`]
    /// method but operates on an arbitrary JSON value instead of strongly-typed
    /// event content struct.
    ///
    /// # Arguments
    ///
    /// * `room_id` - The id of the room for which the message should be
    ///   encrypted.
    ///
    /// * `content` - The plaintext content of the message that should be
    ///   encrypted as a raw JSON value.
    ///
    /// * `event_type` - The plaintext type of the event.
    ///
    /// # Panics
    ///
    /// Panics if a group session for the given room wasn't shared beforehand.
    pub async fn encrypt_room_event_raw(
        &self,
        room_id: &RoomId,
        event_type: &str,
        content: &Raw<AnyMessageLikeEventContent>,
    ) -> MegolmResult<Raw<RoomEncryptedEventContent>> {
        self.inner.group_session_manager.encrypt(room_id, event_type, content).await
    }

    /// Forces the currently active room key, which is used to encrypt messages,
    /// to be rotated.
    ///
    /// A new room key will be crated and shared with all the room members the
    /// next time a message will be sent. You don't have to call this method,
    /// room keys will be rotated automatically when necessary. This method is
    /// still useful for debugging purposes.
    ///
    /// Returns true if a session was invalidated, false if there was no session
    /// to invalidate.
    pub async fn discard_room_key(&self, room_id: &RoomId) -> StoreResult<bool> {
        self.inner.group_session_manager.invalidate_group_session(room_id).await
    }

    /// Get to-device requests to share a room key with users in a room.
    ///
    /// # Arguments
    ///
    /// `room_id` - The room id of the room where the room key will be
    /// used.
    ///
    /// `users` - The list of users that should receive the room key.
    ///
    /// `settings` - Encryption settings that affect when are room keys rotated
    /// and who are they shared with.
    ///
    /// # Returns
    ///
    /// List of the to-device requests that need to be sent out to the server
    /// and the responses need to be passed back to the state machine with
    /// [`mark_request_as_sent`], using the to-device `txn_id` as `request_id`.
    ///
    /// [`mark_request_as_sent`]: #method.mark_request_as_sent
    pub async fn share_room_key(
        &self,
        room_id: &RoomId,
        users: impl Iterator<Item = &UserId>,
        encryption_settings: impl Into<EncryptionSettings>,
    ) -> OlmResult<Vec<Arc<ToDeviceRequest>>> {
        self.inner.group_session_manager.share_room_key(room_id, users, encryption_settings).await
    }

    /// Encrypts the given content using Olm for each of the given devices.
    ///
    /// The 1-to-1 session must be established prior to this
    /// call by using the [`OlmMachine::get_missing_sessions`] method or the
    /// encryption will fail.
    ///
    /// The caller is responsible for sending the encrypted
    /// event to the target device, and should do it ASAP to avoid out-of-order
    /// messages.
    ///
    /// # Returns
    /// A list of `ToDeviceRequest` to send out the event, and the list of
    /// devices where encryption did not succeed (device excluded or no olm)
    #[cfg(feature = "experimental-send-custom-to-device")]
    pub async fn encrypt_content_for_devices(
        &self,
        devices: Vec<DeviceData>,
        event_type: &str,
        content: &Value,
    ) -> OlmResult<(Vec<ToDeviceRequest>, Vec<(DeviceData, WithheldCode)>)> {
        // TODO: Use a `CollectStrategy` arguments to filter our devices depending on
        // safety settings (like not sending to insecure devices).
        let mut changes = Changes::default();

        let result = self
            .inner
            .group_session_manager
            .encrypt_content_for_devices(devices, event_type, content.clone(), &mut changes)
            .await;

        // Persist any changes we might have collected.
        if !changes.is_empty() {
            let session_count = changes.sessions.len();

            self.inner.store.save_changes(changes).await?;

            trace!(
                session_count = session_count,
                "Stored the changed sessions after encrypting a custom to-device event"
            );
        }

        result
    }
    /// Collect the devices belonging to the given user, and send the details of
    /// a room key bundle to those devices.
    ///
    /// Returns a list of to-device requests which must be sent.
    pub async fn share_room_key_bundle_data(
        &self,
        user_id: &UserId,
        collect_strategy: &CollectStrategy,
        bundle_data: RoomKeyBundleContent,
    ) -> OlmResult<Vec<ToDeviceRequest>> {
        self.inner
            .group_session_manager
            .share_room_key_bundle_data(user_id, collect_strategy, bundle_data)
            .await
    }

    /// Receive an unencrypted verification event.
    ///
    /// This method can be used to pass verification events that are happening
    /// in unencrypted rooms to the `OlmMachine`.
    ///
    /// **Note**: This does not need to be called for encrypted events since
    /// those will get passed to the `OlmMachine` during decryption.
    #[deprecated(note = "Use OlmMachine::receive_verification_event instead", since = "0.7.0")]
    pub async fn receive_unencrypted_verification_event(
        &self,
        event: &AnyMessageLikeEvent,
    ) -> StoreResult<()> {
        self.inner.verification_machine.receive_any_event(event).await
    }

    /// Receive a verification event.
    ///
    /// The event should be in the decrypted form.
    pub async fn receive_verification_event(&self, event: &AnyMessageLikeEvent) -> StoreResult<()> {
        self.inner.verification_machine.receive_any_event(event).await
    }

    /// Receive and properly handle a decrypted to-device event.
    ///
    /// # Arguments
    ///
    /// * `decrypted` - The decrypted event and some associated metadata.
    #[instrument(
        skip_all,
        fields(
            sender_key = ?decrypted.result.sender_key,
            event_type = decrypted.result.event.event_type(),
        ),
    )]
    async fn handle_decrypted_to_device_event(
        &self,
        cache: &StoreCache,
        decrypted: &mut OlmDecryptionInfo,
        changes: &mut Changes,
    ) -> OlmResult<()> {
        debug!(
            sender_device_keys =
                ?decrypted.result.event.sender_device_keys().map(|k| (k.curve25519_key(), k.ed25519_key())).unwrap_or((None, None)),
            "Received a decrypted to-device event",
        );

        match &*decrypted.result.event {
            AnyDecryptedOlmEvent::RoomKey(e) => {
                let session = self.add_room_key(decrypted.result.sender_key, e).await?;
                decrypted.inbound_group_session = session;
            }
            AnyDecryptedOlmEvent::ForwardedRoomKey(e) => {
                let session = self
                    .inner
                    .key_request_machine
                    .receive_forwarded_room_key(decrypted.result.sender_key, e)
                    .await?;
                decrypted.inbound_group_session = session;
            }
            AnyDecryptedOlmEvent::SecretSend(e) => {
                let name = self
                    .inner
                    .key_request_machine
                    .receive_secret_event(cache, decrypted.result.sender_key, e, changes)
                    .await?;

                // Set the secret name so other consumers of the event know
                // what this event is about.
                if let Ok(ToDeviceEvents::SecretSend(mut e)) =
                    decrypted.result.raw_event.deserialize_as()
                {
                    e.content.secret_name = name;
                    decrypted.result.raw_event = Raw::from_json(to_raw_value(&e)?);
                }
            }
            AnyDecryptedOlmEvent::Dummy(_) => {
                debug!("Received an `m.dummy` event");
            }
            AnyDecryptedOlmEvent::RoomKeyBundle(e) => {
                debug!("Received a room key bundle event {:?}", e);
                self.receive_room_key_bundle_data(e, changes).await?;
            }
            AnyDecryptedOlmEvent::Custom(_) => {
                warn!("Received an unexpected encrypted to-device event");
            }
        }

        Ok(())
    }

    async fn handle_verification_event(&self, event: &ToDeviceEvents) {
        if let Err(e) = self.inner.verification_machine.receive_any_event(event).await {
            error!("Error handling a verification event: {e:?}");
        }
    }

    /// Mark an outgoing to-device requests as sent.
    async fn mark_to_device_request_as_sent(&self, request_id: &TransactionId) -> StoreResult<()> {
        self.inner.verification_machine.mark_request_as_sent(request_id);
        self.inner.key_request_machine.mark_outgoing_request_as_sent(request_id).await?;
        self.inner.group_session_manager.mark_request_as_sent(request_id).await?;
        self.inner.session_manager.mark_outgoing_request_as_sent(request_id);
        Ok(())
    }

    /// Get a verification object for the given user id with the given flow id.
    pub fn get_verification(&self, user_id: &UserId, flow_id: &str) -> Option<Verification> {
        self.inner.verification_machine.get_verification(user_id, flow_id)
    }

    /// Get a verification request object with the given flow id.
    pub fn get_verification_request(
        &self,
        user_id: &UserId,
        flow_id: impl AsRef<str>,
    ) -> Option<VerificationRequest> {
        self.inner.verification_machine.get_request(user_id, flow_id)
    }

    /// Get all the verification requests of a given user.
    pub fn get_verification_requests(&self, user_id: &UserId) -> Vec<VerificationRequest> {
        self.inner.verification_machine.get_requests(user_id)
    }

    /// Given a to-device event that has either been decrypted or arrived in
    /// plaintext, handle it.
    ///
    /// Here, we only process events that are allowed to arrive in plaintext.
    async fn handle_to_device_event(&self, changes: &mut Changes, event: &ToDeviceEvents) {
        use crate::types::events::ToDeviceEvents::*;

        match event {
            // These are handled here because we accept them either plaintext or
            // encrypted
            RoomKeyRequest(e) => self.inner.key_request_machine.receive_incoming_key_request(e),
            SecretRequest(e) => self.inner.key_request_machine.receive_incoming_secret_request(e),
            RoomKeyWithheld(e) => self.add_withheld_info(changes, e),
            KeyVerificationAccept(..)
            | KeyVerificationCancel(..)
            | KeyVerificationKey(..)
            | KeyVerificationMac(..)
            | KeyVerificationRequest(..)
            | KeyVerificationReady(..)
            | KeyVerificationDone(..)
            | KeyVerificationStart(..) => {
                self.handle_verification_event(event).await;
            }

            // We don't process custom or dummy events at all
            Custom(_) | Dummy(_) => {}

            // Encrypted events are handled elsewhere
            RoomEncrypted(_) => {}

            // These are handled in `handle_decrypted_to_device_event` because we
            // only accept them if they arrive encrypted.
            SecretSend(_) | RoomKey(_) | ForwardedRoomKey(_) => {}
        }
    }

    fn record_message_id(event: &Raw<AnyToDeviceEvent>) {
        use serde::Deserialize;

        #[derive(Deserialize)]
        struct ContentStub<'a> {
            #[serde(borrow, rename = "org.matrix.msgid")]
            message_id: Option<&'a str>,
        }
        #[derive(Deserialize)]
        struct ToDeviceStub<'a> {
            sender: &'a str,
            #[serde(rename = "type")]
            event_type: &'a str,
            #[serde(borrow)]
            content: ContentStub<'a>,
        }

        if let Ok(event) = event.deserialize_as::<ToDeviceStub<'_>>() {
            Span::current().record("sender", event.sender);
            Span::current().record("event_type", event.event_type);
            Span::current().record("message_id", event.content.message_id);
        }
    }

    /// Decrypt the supplied to-device event (if needed, and if we can) and
    /// handle it.
    ///
    /// Return the same event, decrypted if possible and needed.
    ///
    /// If we can identify that this to-device event came from a dehydrated
    /// device, this method does not process it, and returns `None`.
    #[instrument(skip_all, fields(sender, event_type, message_id))]
    async fn receive_to_device_event(
        &self,
        transaction: &mut StoreTransaction,
        changes: &mut Changes,
        raw_event: Raw<AnyToDeviceEvent>,
    ) -> Option<ProcessedToDeviceEvent> {
        Self::record_message_id(&raw_event);

        let event: ToDeviceEvents = match raw_event.deserialize_as() {
            Ok(e) => e,
            Err(e) => {
                // Skip invalid events.
                warn!("Received an invalid to-device event: {e}");
                return Some(ProcessedToDeviceEvent::Invalid(raw_event));
            }
        };

        debug!("Received a to-device event");

        match event {
            ToDeviceEvents::RoomEncrypted(e) => {
                self.receive_encrypted_to_device_event(transaction, changes, raw_event, e).await
            }
            e => {
                self.handle_to_device_event(changes, &e).await;
                Some(ProcessedToDeviceEvent::PlainText(raw_event))
            }
        }
    }

    /// Decrypt the supplied encrypted to-device event (if we can) and handle
    /// it.
    ///
    /// Return the same event, decrypted if possible.
    ///
    /// If we can identify that this to-device event came from a dehydrated
    /// device, this method does not process it, and returns `None`.
    async fn receive_encrypted_to_device_event(
        &self,
        transaction: &mut StoreTransaction,
        changes: &mut Changes,
        mut raw_event: Raw<AnyToDeviceEvent>,
        e: ToDeviceEvent<ToDeviceEncryptedEventContent>,
    ) -> Option<ProcessedToDeviceEvent> {
        let decrypted = match self.decrypt_to_device_event(transaction, &e, changes).await {
<<<<<<< HEAD
            Ok(e) => e,
            Err(err) => {
=======
            Ok(decrypted) => decrypted,
            Err(DecryptToDeviceError::OlmError(err)) => {
>>>>>>> d68895f2
                if let OlmError::SessionWedged(sender, curve_key) = err {
                    if let Err(e) =
                        self.inner.session_manager.mark_device_as_wedged(&sender, curve_key).await
                    {
                        error!(
                            error = ?e,
                            "Couldn't mark device to be unwedged",
                        );
                    }
                }

                return Some(ProcessedToDeviceEvent::UnableToDecrypt(raw_event));
            }
<<<<<<< HEAD
        };

        // We ignore all to-device events from dehydrated devices - we should not
        // receive any
        match self.to_device_event_is_from_dehydrated_device(&decrypted, &e.sender).await {
            Ok(true) => {
                warn!(
                    sender = ?e.sender,
                    session = ?decrypted.session,
                    "Received a to-device event from a dehydrated device. This is unexpected: ignoring event"
                );
                return None;
            }
            Ok(false) => {}
            Err(err) => {
                error!(
                    error = ?err,
                    "Couldn't check whether the event is from a dehydrated device",
                );
            }
        }
=======
            Err(DecryptToDeviceError::FromDehydratedDevice) => return None,
        };
>>>>>>> d68895f2

        // New sessions modify the account so we need to save that
        // one as well.
        match decrypted.session {
            SessionType::New(s) | SessionType::Existing(s) => {
                changes.sessions.push(s);
            }
        }

        changes.message_hashes.push(decrypted.message_hash);

        if let Some(group_session) = decrypted.inbound_group_session {
            changes.inbound_group_sessions.push(group_session);
        }

        match decrypted.result.raw_event.deserialize_as() {
            Ok(event) => {
                self.handle_to_device_event(changes, &event).await;

                raw_event = event
                    .serialize_zeroized()
                    .expect("Zeroizing and reserializing our events should always work")
                    .cast();
            }
            Err(e) => {
                warn!("Received an invalid encrypted to-device event: {e}");
                raw_event = decrypted.result.raw_event;
            }
        }

        Some(ProcessedToDeviceEvent::Decrypted {
            raw: raw_event,
            encryption_info: decrypted.result.encryption_info,
        })
    }

    /// Decide whether a decrypted to-device event was sent from a dehydrated
    /// device.
    ///
    /// This accepts an [`OlmDecryptionInfo`] because it deals with a decrypted
    /// event.
    async fn to_device_event_is_from_dehydrated_device(
        &self,
        decrypted: &OlmDecryptionInfo,
        sender_user_id: &UserId,
    ) -> OlmResult<bool> {
        // Does the to-device message include device info?
        if let Some(device_keys) = decrypted.result.event.sender_device_keys() {
            // There is no need to check whether the device keys are signed correctly - any
            // to-device message that claims to be from a dehydrated device is weird, so we
            // will drop it.

            // Does the included device info say the device is dehydrated?
            if device_keys.dehydrated.unwrap_or(false) {
                return Ok(true);
            }
            // If not, fall through and check our existing list of devices
            // below, just in case the sender is sending us incorrect
            // information embedded in the to-device message, but we know
            // better.
        }

        // Do we already know about this device?
        Ok(self
            .store()
            .get_device_from_curve_key(sender_user_id, decrypted.result.sender_key)
            .await?
            .is_some_and(|d| d.is_dehydrated()))
    }

    /// Handle a to-device and one-time key counts from a sync response.
    ///
    /// This will decrypt and handle to-device events returning the decrypted
    /// versions of them.
    ///
    /// To decrypt an event from the room timeline, call [`decrypt_room_event`].
    ///
    /// # Arguments
    ///
    /// * `sync_changes` - an [`EncryptionSyncChanges`] value, constructed from
    ///   a sync response.
    ///
    /// [`decrypt_room_event`]: #method.decrypt_room_event
    ///
    /// # Returns
    ///
    /// A tuple of (decrypted to-device events, updated room keys).
    #[instrument(skip_all)]
    pub async fn receive_sync_changes(
        &self,
        sync_changes: EncryptionSyncChanges<'_>,
    ) -> OlmResult<(Vec<ProcessedToDeviceEvent>, Vec<RoomKeyInfo>)> {
        let mut store_transaction = self.inner.store.transaction().await;

        let (events, changes) =
            self.preprocess_sync_changes(&mut store_transaction, sync_changes).await?;

        // Technically save_changes also does the same work, so if it's slow we could
        // refactor this to do it only once.
        let room_key_updates: Vec<_> =
            changes.inbound_group_sessions.iter().map(RoomKeyInfo::from).collect();

        self.store().save_changes(changes).await?;
        store_transaction.commit().await?;

        Ok((events, room_key_updates))
    }

    /// Initial processing of the changes specified within a sync response.
    ///
    /// Returns the to-device events (decrypted where needed and where possible)
    /// and the processed set of changes.
    ///
    /// If any of the to-device events in the supplied changes were sent from
    /// dehydrated devices, these are not processed, and are omitted from
    /// the returned list, as per MSC3814.
    pub(crate) async fn preprocess_sync_changes(
        &self,
        transaction: &mut StoreTransaction,
        sync_changes: EncryptionSyncChanges<'_>,
    ) -> OlmResult<(Vec<ProcessedToDeviceEvent>, Changes)> {
        // Remove verification objects that have expired or are done.
        let mut events: Vec<ProcessedToDeviceEvent> = self
            .inner
            .verification_machine
            .garbage_collect()
            .iter()
            // These are `fake` to device events just serving as local echo
            // in order that our own client can react quickly to cancelled transaction.
            // Just use PlainText for that.
            .map(|e| ProcessedToDeviceEvent::PlainText(e.clone()))
            .collect();
        // The account is automatically saved by the store transaction created by the
        // caller.
        let mut changes = Default::default();

        {
            let account = transaction.account().await?;
            account.update_key_counts(
                sync_changes.one_time_keys_counts,
                sync_changes.unused_fallback_keys,
            )
        }

        if let Err(e) = self
            .inner
            .identity_manager
            .receive_device_changes(
                transaction.cache(),
                sync_changes.changed_devices.changed.iter().map(|u| u.as_ref()),
            )
            .await
        {
            error!(error = ?e, "Error marking a tracked user as changed");
        }

        for raw_event in sync_changes.to_device_events {
            let processed_event =
                Box::pin(self.receive_to_device_event(transaction, &mut changes, raw_event)).await;

            if let Some(processed_event) = processed_event {
                events.push(processed_event);
            }
        }

        let changed_sessions = self
            .inner
            .key_request_machine
            .collect_incoming_key_requests(transaction.cache())
            .await?;

        changes.sessions.extend(changed_sessions);
        changes.next_batch_token = sync_changes.next_batch_token;

        Ok((events, changes))
    }

    /// Request a room key from our devices.
    ///
    /// This method will return a request cancellation and a new key request if
    /// the key was already requested, otherwise it will return just the key
    /// request.
    ///
    /// The request cancellation *must* be sent out before the request is sent
    /// out, otherwise devices will ignore the key request.
    ///
    /// # Arguments
    ///
    /// * `room_id` - The id of the room where the key is used in.
    ///
    /// * `sender_key` - The curve25519 key of the sender that owns the key.
    ///
    /// * `session_id` - The id that uniquely identifies the session.
    pub async fn request_room_key(
        &self,
        event: &Raw<EncryptedEvent>,
        room_id: &RoomId,
    ) -> MegolmResult<(Option<OutgoingRequest>, OutgoingRequest)> {
        let event = event.deserialize()?;
        self.inner.key_request_machine.request_key(room_id, &event).await
    }

    /// Find whether an event decrypted via the supplied session is verified,
    /// and provide explanation of what is missing/wrong if not.
    ///
    /// Stores the updated [`SenderData`] for the session in the store
    /// if we find an updated value for it.
    ///
    /// # Arguments
    ///
    /// * `session` - The inbound Megolm session that was used to decrypt the
    ///   event.
    /// * `sender` - The `sender` of that event (as claimed by the envelope of
    ///   the event).
    async fn get_room_event_verification_state(
        &self,
        session: &InboundGroupSession,
        sender: &UserId,
    ) -> MegolmResult<(VerificationState, Option<OwnedDeviceId>)> {
        let sender_data = self.get_or_update_sender_data(session, sender).await?;

        // If the user ID in the sender data doesn't match that in the event envelope,
        // this event is not from who it appears to be from.
        //
        // If `sender_data.user_id()` returns `None`, that means we don't have any
        // information about the owner of the session (i.e. we have
        // `SenderData::UnknownDevice`); in that case we fall through to the
        // logic in `sender_data_to_verification_state` which will pick an appropriate
        // `DeviceLinkProblem` for `VerificationLevel::None`.
        let (verification_state, device_id) = match sender_data.user_id() {
            Some(i) if i != sender => {
                (VerificationState::Unverified(VerificationLevel::MismatchedSender), None)
            }

            Some(_) | None => {
                sender_data_to_verification_state(sender_data, session.has_been_imported())
            }
        };

        Ok((verification_state, device_id))
    }

    /// Get an up-to-date [`SenderData`] for the given session, suitable for
    /// determining if messages decrypted using that session are verified.
    ///
    /// Checks both the stored verification state of the session and a
    /// recalculated verification state based on our current knowledge, and
    /// returns the more trusted of the two.
    ///
    /// Stores the updated [`SenderData`] for the session in the store
    /// if we find an updated value for it.
    ///
    /// # Arguments
    ///
    /// * `session` - The Megolm session that was used to decrypt the event.
    /// * `sender` - The claimed sender of that event.
    async fn get_or_update_sender_data(
        &self,
        session: &InboundGroupSession,
        sender: &UserId,
    ) -> MegolmResult<SenderData> {
        /// Whether we should recalculate the Megolm sender's data, given the
        /// current sender data. We only want to recalculate if it might
        /// increase trust and allow us to decrypt messages that we
        /// otherwise might refuse to decrypt.
        ///
        /// We recalculate for all states except:
        ///
        /// - SenderUnverified: the sender is trusted enough that we will
        ///   decrypt their messages in all cases, or
        /// - SenderVerified: the sender is the most trusted they can be.
        fn should_recalculate_sender_data(sender_data: &SenderData) -> bool {
            matches!(
                sender_data,
                SenderData::UnknownDevice { .. }
                    | SenderData::DeviceInfo { .. }
                    | SenderData::VerificationViolation { .. }
            )
        }

        let sender_data = if should_recalculate_sender_data(&session.sender_data) {
            // The session is not sure of the sender yet. Try to find a matching device
            // belonging to the claimed sender of the recently-received event.
            //
            // It's worth noting that this could in theory result in unintuitive changes,
            // like a session which initially appears to belong to Alice turning into a
            // session which belongs to Bob [1]. This could mean that a session initially
            // successfully decrypts events from Alice, but then stops decrypting those same
            // events once we get an update.
            //
            // That's ok though: if we get good evidence that the session belongs to Bob,
            // it's correct to update the session even if we previously had weak
            // evidence it belonged to Alice.
            //
            // [1] For example: maybe Alice and Bob both publish devices with the *same*
            // keys (presumably because they are colluding). Initially we think
            // the session belongs to Alice, but then we do a device lookup for
            // Bob, we find a matching device with a cross-signature, so prefer
            // that.
            let calculated_sender_data = SenderDataFinder::find_using_curve_key(
                self.store(),
                session.sender_key(),
                sender,
                session,
            )
            .await?;

            // Is the newly-calculated sender data more trusted?
            if calculated_sender_data.compare_trust_level(&session.sender_data).is_gt() {
                // Yes - save it to the store
                let mut new_session = session.clone();
                new_session.sender_data = calculated_sender_data.clone();
                self.store().save_inbound_group_sessions(&[new_session]).await?;

                // and use it now.
                calculated_sender_data
            } else {
                // No - use the existing data.
                session.sender_data.clone()
            }
        } else {
            session.sender_data.clone()
        };

        Ok(sender_data)
    }

    /// Request missing local secrets from our devices (cross signing private
    /// keys, megolm backup). This will ask the sdk to create outgoing
    /// request to get the missing secrets.
    ///
    /// The requests will be processed as soon as `outgoing_requests()` is
    /// called to process them.
    ///
    /// # Returns
    ///
    /// A bool result saying if actual secrets were missing and have been
    /// requested
    ///
    /// # Examples
    //
    /// ```
    /// # async {
    /// # use matrix_sdk_crypto::OlmMachine;
    /// # let machine: OlmMachine = unimplemented!();
    /// if machine.query_missing_secrets_from_other_sessions().await.unwrap() {
    ///     let to_send = machine.outgoing_requests().await.unwrap();
    ///     // send the to device requests
    /// };
    /// # anyhow::Ok(()) };
    /// ```
    pub async fn query_missing_secrets_from_other_sessions(&self) -> StoreResult<bool> {
        let identity = self.inner.user_identity.lock().await;
        let mut secrets = identity.get_missing_secrets().await;

        if self.store().load_backup_keys().await?.decryption_key.is_none() {
            secrets.push(SecretName::RecoveryKey);
        }

        if secrets.is_empty() {
            debug!("No missing requests to query");
            return Ok(false);
        }

        let secret_requests = GossipMachine::request_missing_secrets(self.user_id(), secrets);

        // Check if there are already in-flight requests for these secrets?
        let unsent_request = self.store().get_unsent_secret_requests().await?;
        let not_yet_requested = secret_requests
            .into_iter()
            .filter(|request| !unsent_request.iter().any(|unsent| unsent.info == request.info))
            .collect_vec();

        if not_yet_requested.is_empty() {
            debug!("The missing secrets have already been requested");
            Ok(false)
        } else {
            debug!("Requesting missing secrets");

            let changes = Changes { key_requests: not_yet_requested, ..Default::default() };

            self.store().save_changes(changes).await?;
            Ok(true)
        }
    }

    /// Get some metadata pertaining to a given group session.
    ///
    /// This includes the session owner's Matrix user ID, their device ID, info
    /// regarding the cryptographic algorithm and whether the session, and by
    /// extension the events decrypted by the session, are trusted.
    async fn get_encryption_info(
        &self,
        session: &InboundGroupSession,
        sender: &UserId,
    ) -> MegolmResult<Arc<EncryptionInfo>> {
        let (verification_state, device_id) =
            self.get_room_event_verification_state(session, sender).await?;

        let sender = sender.to_owned();

        Ok(Arc::new(EncryptionInfo {
            sender,
            sender_device: device_id,
            algorithm_info: AlgorithmInfo::MegolmV1AesSha2 {
                curve25519_key: session.sender_key().to_base64(),
                sender_claimed_keys: session
                    .signing_keys()
                    .iter()
                    .map(|(k, v)| (k.to_owned(), v.to_base64()))
                    .collect(),
                session_id: Some(session.session_id().to_owned()),
            },
            verification_state,
        }))
    }

    async fn decrypt_megolm_events(
        &self,
        room_id: &RoomId,
        event: &EncryptedEvent,
        content: &SupportedEventEncryptionSchemes<'_>,
        decryption_settings: &DecryptionSettings,
    ) -> MegolmResult<(JsonObject, Arc<EncryptionInfo>)> {
        let session =
            self.get_inbound_group_session_or_error(room_id, content.session_id()).await?;

        // This function is only ever called by decrypt_room_event, so
        // room_id, sender, algorithm and session_id are recorded already
        //
        // While we already record the sender key in some cases from the event, the
        // sender key in the event is deprecated, so let's record it now.
        Span::current().record("sender_key", debug(session.sender_key()));

        let result = session.decrypt(event).await;
        match result {
            Ok((decrypted_event, _)) => {
                let encryption_info = self.get_encryption_info(&session, &event.sender).await?;

                self.check_sender_trust_requirement(
                    &session,
                    &encryption_info,
                    &decryption_settings.sender_device_trust_requirement,
                )?;

                Ok((decrypted_event, encryption_info))
            }
            Err(error) => Err(
                if let MegolmError::Decryption(DecryptionError::UnknownMessageIndex(_, _)) = error {
                    let withheld_code = self
                        .inner
                        .store
                        .get_withheld_info(room_id, content.session_id())
                        .await?
                        .map(|e| e.content.withheld_code());

                    if withheld_code.is_some() {
                        // Partially withheld, report with a withheld code if we have one.
                        MegolmError::MissingRoomKey(withheld_code)
                    } else {
                        error
                    }
                } else {
                    error
                },
            ),
        }
    }

    /// Check that a Megolm event satisfies the sender trust
    /// requirement from the decryption settings.
    ///
    /// If the requirement is not satisfied, returns
    /// [`MegolmError::SenderIdentityNotTrusted`].
    fn check_sender_trust_requirement(
        &self,
        session: &InboundGroupSession,
        encryption_info: &EncryptionInfo,
        trust_requirement: &TrustRequirement,
    ) -> MegolmResult<()> {
        trace!(
            verification_state = ?encryption_info.verification_state,
            ?trust_requirement, "check_sender_trust_requirement",
        );

        // VerificationState::Verified is acceptable for all TrustRequirement levels, so
        // let's get that out of the way
        let verification_level = match &encryption_info.verification_state {
            VerificationState::Verified => return Ok(()),
            VerificationState::Unverified(verification_level) => verification_level,
        };

        let ok = match trust_requirement {
            TrustRequirement::Untrusted => true,

            TrustRequirement::CrossSignedOrLegacy => {
                // `VerificationLevel::UnsignedDevice` and `VerificationLevel::None` correspond
                // to `SenderData::DeviceInfo` and `SenderData::UnknownDevice`
                // respectively, and those cases may be acceptable if the reason
                // for the lack of data is that the sessions were established
                // before we started collecting SenderData.
                let legacy_session = match session.sender_data {
                    SenderData::DeviceInfo { legacy_session, .. } => legacy_session,
                    SenderData::UnknownDevice { legacy_session, .. } => legacy_session,
                    _ => false,
                };

                // In the CrossSignedOrLegacy case the following rules apply:
                //
                // 1. Identities we have not yet verified can be decrypted regardless of the
                //    legacy state of the session.
                // 2. Devices that aren't signed by the owning identity of the device can only
                //    be decrypted if it's a legacy session.
                // 3. If we have no information about the device, we should only decrypt if it's
                //    a legacy session.
                // 4. Anything else, should throw an error.
                match (verification_level, legacy_session) {
                    // Case 1
                    (VerificationLevel::UnverifiedIdentity, _) => true,

                    // Case 2
                    (VerificationLevel::UnsignedDevice, true) => true,

                    // Case 3
                    (VerificationLevel::None(_), true) => true,

                    // Case 4
                    (VerificationLevel::VerificationViolation, _)
                    | (VerificationLevel::MismatchedSender, _)
                    | (VerificationLevel::UnsignedDevice, false)
                    | (VerificationLevel::None(_), false) => false,
                }
            }

            // If cross-signing of identities is required, the only acceptable unverified case
            // is when the identity is signed but not yet verified by us.
            TrustRequirement::CrossSigned => match verification_level {
                VerificationLevel::UnverifiedIdentity => true,

                VerificationLevel::VerificationViolation
                | VerificationLevel::MismatchedSender
                | VerificationLevel::UnsignedDevice
                | VerificationLevel::None(_) => false,
            },
        };

        if ok {
            Ok(())
        } else {
            Err(MegolmError::SenderIdentityNotTrusted(verification_level.clone()))
        }
    }

    /// Attempt to retrieve an inbound group session from the store.
    ///
    /// If the session is not found, checks for withheld reports, and returns a
    /// [`MegolmError::MissingRoomKey`] error.
    async fn get_inbound_group_session_or_error(
        &self,
        room_id: &RoomId,
        session_id: &str,
    ) -> MegolmResult<InboundGroupSession> {
        match self.store().get_inbound_group_session(room_id, session_id).await? {
            Some(session) => Ok(session),
            None => {
                let withheld_code = self
                    .inner
                    .store
                    .get_withheld_info(room_id, session_id)
                    .await?
                    .map(|e| e.content.withheld_code());
                Err(MegolmError::MissingRoomKey(withheld_code))
            }
        }
    }

    /// Attempt to decrypt an event from a room timeline, returning information
    /// on the failure if it fails.
    ///
    /// # Arguments
    ///
    /// * `event` - The event that should be decrypted.
    ///
    /// * `room_id` - The ID of the room where the event was sent to.
    ///
    /// # Returns
    ///
    /// The decrypted event, if it was successfully decrypted. Otherwise,
    /// information on the failure, unless the failure was due to an
    /// internal error, in which case, an `Err` result.
    pub async fn try_decrypt_room_event(
        &self,
        raw_event: &Raw<EncryptedEvent>,
        room_id: &RoomId,
        decryption_settings: &DecryptionSettings,
    ) -> Result<RoomEventDecryptionResult, CryptoStoreError> {
        match self.decrypt_room_event_inner(raw_event, room_id, true, decryption_settings).await {
            Ok(decrypted) => Ok(RoomEventDecryptionResult::Decrypted(decrypted)),
            Err(err) => Ok(RoomEventDecryptionResult::UnableToDecrypt(megolm_error_to_utd_info(
                raw_event, err,
            )?)),
        }
    }

    /// Decrypt an event from a room timeline.
    ///
    /// # Arguments
    ///
    /// * `event` - The event that should be decrypted.
    ///
    /// * `room_id` - The ID of the room where the event was sent to.
    pub async fn decrypt_room_event(
        &self,
        event: &Raw<EncryptedEvent>,
        room_id: &RoomId,
        decryption_settings: &DecryptionSettings,
    ) -> MegolmResult<DecryptedRoomEvent> {
        self.decrypt_room_event_inner(event, room_id, true, decryption_settings).await
    }

    #[instrument(name = "decrypt_room_event", skip_all, fields(?room_id, event_id, origin_server_ts, sender, algorithm, session_id, message_index, sender_key))]
    async fn decrypt_room_event_inner(
        &self,
        event: &Raw<EncryptedEvent>,
        room_id: &RoomId,
        decrypt_unsigned: bool,
        decryption_settings: &DecryptionSettings,
    ) -> MegolmResult<DecryptedRoomEvent> {
        let event = event.deserialize()?;

        Span::current()
            .record("sender", debug(&event.sender))
            .record("event_id", debug(&event.event_id))
            .record(
                "origin_server_ts",
                timestamp_to_iso8601(event.origin_server_ts)
                    .unwrap_or_else(|| "<out of range>".to_owned()),
            )
            .record("algorithm", debug(event.content.algorithm()));

        let content: SupportedEventEncryptionSchemes<'_> = match &event.content.scheme {
            RoomEventEncryptionScheme::MegolmV1AesSha2(c) => {
                Span::current().record("sender_key", debug(c.sender_key));
                c.into()
            }
            #[cfg(feature = "experimental-algorithms")]
            RoomEventEncryptionScheme::MegolmV2AesSha2(c) => c.into(),
            RoomEventEncryptionScheme::Unknown(_) => {
                warn!("Received an encrypted room event with an unsupported algorithm");
                return Err(EventError::UnsupportedAlgorithm.into());
            }
        };

        Span::current().record("session_id", content.session_id());
        Span::current().record("message_index", content.message_index());

        let result =
            self.decrypt_megolm_events(room_id, &event, &content, decryption_settings).await;

        if let Err(e) = &result {
            #[cfg(feature = "automatic-room-key-forwarding")]
            match e {
                // Optimisation should we request if we received a withheld code?
                // Maybe for some code there is no point
                MegolmError::MissingRoomKey(_)
                | MegolmError::Decryption(DecryptionError::UnknownMessageIndex(_, _)) => {
                    self.inner
                        .key_request_machine
                        .create_outgoing_key_request(room_id, &event)
                        .await?;
                }
                _ => {}
            }

            warn!("Failed to decrypt a room event: {e}");
        }

        let (mut decrypted_event, encryption_info) = result?;

        let mut unsigned_encryption_info = None;
        if decrypt_unsigned {
            // Try to decrypt encrypted unsigned events.
            unsigned_encryption_info = self
                .decrypt_unsigned_events(&mut decrypted_event, room_id, decryption_settings)
                .await;
        }

        let event = serde_json::from_value::<Raw<AnyMessageLikeEvent>>(decrypted_event.into())?;

        Ok(DecryptedRoomEvent { event, encryption_info, unsigned_encryption_info })
    }

    /// Try to decrypt the events bundled in the `unsigned` object of the given
    /// event.
    ///
    /// # Arguments
    ///
    /// * `main_event` - The event that may contain bundled encrypted events in
    ///   its `unsigned` object.
    ///
    /// * `room_id` - The ID of the room where the event was sent to.
    async fn decrypt_unsigned_events(
        &self,
        main_event: &mut JsonObject,
        room_id: &RoomId,
        decryption_settings: &DecryptionSettings,
    ) -> Option<BTreeMap<UnsignedEventLocation, UnsignedDecryptionResult>> {
        let unsigned = main_event.get_mut("unsigned")?.as_object_mut()?;
        let mut unsigned_encryption_info: Option<
            BTreeMap<UnsignedEventLocation, UnsignedDecryptionResult>,
        > = None;

        // Search for an encrypted event in `m.replace`, an edit.
        let location = UnsignedEventLocation::RelationsReplace;
        let replace = location.find_mut(unsigned);
        if let Some(decryption_result) =
            self.decrypt_unsigned_event(replace, room_id, decryption_settings).await
        {
            unsigned_encryption_info
                .get_or_insert_with(Default::default)
                .insert(location, decryption_result);
        }

        // Search for an encrypted event in `latest_event` in `m.thread`, the
        // latest event of a thread.
        let location = UnsignedEventLocation::RelationsThreadLatestEvent;
        let thread_latest_event = location.find_mut(unsigned);
        if let Some(decryption_result) =
            self.decrypt_unsigned_event(thread_latest_event, room_id, decryption_settings).await
        {
            unsigned_encryption_info
                .get_or_insert_with(Default::default)
                .insert(location, decryption_result);
        }

        unsigned_encryption_info
    }

    /// Try to decrypt the given bundled event.
    ///
    /// # Arguments
    ///
    /// * `event` - The bundled event that may be encrypted
    ///
    /// * `room_id` - The ID of the room where the event was sent to.
    fn decrypt_unsigned_event<'a>(
        &'a self,
        event: Option<&'a mut Value>,
        room_id: &'a RoomId,
        decryption_settings: &'a DecryptionSettings,
    ) -> BoxFuture<'a, Option<UnsignedDecryptionResult>> {
        Box::pin(async move {
            let event = event?;

            let is_encrypted = event
                .get("type")
                .and_then(|type_| type_.as_str())
                .is_some_and(|s| s == "m.room.encrypted");
            if !is_encrypted {
                return None;
            }

            let raw_event = serde_json::from_value(event.clone()).ok()?;
            match self
                .decrypt_room_event_inner(&raw_event, room_id, false, decryption_settings)
                .await
            {
                Ok(decrypted_event) => {
                    // Replace the encrypted event.
                    *event = serde_json::to_value(decrypted_event.event).ok()?;
                    Some(UnsignedDecryptionResult::Decrypted(decrypted_event.encryption_info))
                }
                Err(err) => {
                    // For now, we throw away crypto store errors and just treat the unsigned event
                    // as unencrypted. Crypto store errors represent problems with the application
                    // rather than normal UTD errors, so they should probably be propagated
                    // rather than swallowed.
                    let utd_info = megolm_error_to_utd_info(&raw_event, err).ok()?;
                    Some(UnsignedDecryptionResult::UnableToDecrypt(utd_info))
                }
            }
        })
    }

    /// Check if we have the room key for the given event in the store.
    ///
    /// # Arguments
    ///
    /// * `event` - The event to get information for.
    /// * `room_id` - The ID of the room where the event was sent to.
    pub async fn is_room_key_available(
        &self,
        event: &Raw<EncryptedEvent>,
        room_id: &RoomId,
    ) -> Result<bool, CryptoStoreError> {
        let event = event.deserialize()?;

        let (session_id, message_index) = match &event.content.scheme {
            RoomEventEncryptionScheme::MegolmV1AesSha2(c) => {
                (&c.session_id, c.ciphertext.message_index())
            }
            #[cfg(feature = "experimental-algorithms")]
            RoomEventEncryptionScheme::MegolmV2AesSha2(c) => {
                (&c.session_id, c.ciphertext.message_index())
            }
            RoomEventEncryptionScheme::Unknown(_) => {
                // We don't support this encryption algorithm, so clearly don't have its key.
                return Ok(false);
            }
        };

        // Check that we have the session in the store, and that its first known index
        // predates the index of our message.
        Ok(self
            .store()
            .get_inbound_group_session(room_id, session_id)
            .await?
            .filter(|s| s.first_known_index() <= message_index)
            .is_some())
    }

    /// Get encryption info for a decrypted timeline event.
    ///
    /// This recalculates the [`EncryptionInfo`] data that is returned by
    /// [`OlmMachine::decrypt_room_event`], based on the current
    /// verification status of the sender, etc.
    ///
    /// Returns an error for an unencrypted event.
    ///
    /// # Arguments
    ///
    /// * `event` - The event to get information for.
    /// * `room_id` - The ID of the room where the event was sent to.
    #[instrument(skip(self, event), fields(event_id, sender, session_id))]
    pub async fn get_room_event_encryption_info(
        &self,
        event: &Raw<EncryptedEvent>,
        room_id: &RoomId,
    ) -> MegolmResult<Arc<EncryptionInfo>> {
        let event = event.deserialize()?;

        let content: SupportedEventEncryptionSchemes<'_> = match &event.content.scheme {
            RoomEventEncryptionScheme::MegolmV1AesSha2(c) => c.into(),
            #[cfg(feature = "experimental-algorithms")]
            RoomEventEncryptionScheme::MegolmV2AesSha2(c) => c.into(),
            RoomEventEncryptionScheme::Unknown(_) => {
                return Err(EventError::UnsupportedAlgorithm.into());
            }
        };

        Span::current()
            .record("sender", debug(&event.sender))
            .record("event_id", debug(&event.event_id))
            .record("session_id", content.session_id());

        self.get_session_encryption_info(room_id, content.session_id(), &event.sender).await
    }

    /// Get encryption info for an event decrypted with a megolm session.
    ///
    /// This recalculates the [`EncryptionInfo`] data that is returned by
    /// [`OlmMachine::decrypt_room_event`], based on the current
    /// verification status of the sender, etc.
    ///
    /// Returns an error if the session can't be found.
    ///
    /// # Arguments
    ///
    /// * `room_id` - The ID of the room where the session is being used.
    /// * `session_id` - The ID of the session to get information for.
    /// * `sender` - The (claimed) sender of the event where the session was
    ///   used.
    pub async fn get_session_encryption_info(
        &self,
        room_id: &RoomId,
        session_id: &str,
        sender: &UserId,
    ) -> MegolmResult<Arc<EncryptionInfo>> {
        let session = self.get_inbound_group_session_or_error(room_id, session_id).await?;
        self.get_encryption_info(&session, sender).await
    }

    /// Update the list of tracked users.
    ///
    /// The OlmMachine maintains a list of users whose devices we are keeping
    /// track of: these are known as "tracked users". These must be users
    /// that we share a room with, so that the server sends us updates for
    /// their device lists.
    ///
    /// # Arguments
    ///
    /// * `users` - An iterator over user ids that should be added to the list
    ///   of tracked users
    ///
    /// Any users that hadn't been seen before will be flagged for a key query
    /// immediately, and whenever [`OlmMachine::receive_sync_changes()`]
    /// receives a "changed" notification for that user in the future.
    ///
    /// Users that were already in the list are unaffected.
    pub async fn update_tracked_users(
        &self,
        users: impl IntoIterator<Item = &UserId>,
    ) -> StoreResult<()> {
        self.inner.identity_manager.update_tracked_users(users).await
    }

    /// Mark all tracked users as dirty.
    ///
    /// All users *whose device lists we are tracking* are flagged as needing a
    /// key query. Users whose devices we are not tracking are ignored.
    pub async fn mark_all_tracked_users_as_dirty(&self) -> StoreResult<()> {
        self.inner
            .identity_manager
            .mark_all_tracked_users_as_dirty(self.inner.store.cache().await?)
            .await
    }

    async fn wait_if_user_pending(
        &self,
        user_id: &UserId,
        timeout: Option<Duration>,
    ) -> StoreResult<()> {
        if let Some(timeout) = timeout {
            let cache = self.store().cache().await?;
            self.inner
                .identity_manager
                .key_query_manager
                .wait_if_user_key_query_pending(cache, timeout, user_id)
                .await?;
        }
        Ok(())
    }

    /// Get a specific device of a user.
    ///
    /// # Arguments
    ///
    /// * `user_id` - The unique id of the user that the device belongs to.
    ///
    /// * `device_id` - The unique id of the device.
    ///
    /// * `timeout` - The amount of time we should wait before returning if the
    /// user's device list has been marked as stale. **Note**, this assumes that
    /// the requests from [`OlmMachine::outgoing_requests`] are being
    /// processed and sent out.
    ///
    /// Returns a `Device` if one is found and the crypto store didn't throw an
    /// error.
    ///
    /// # Examples
    ///
    /// ```
    /// # use matrix_sdk_crypto::OlmMachine;
    /// # use ruma::{device_id, user_id};
    /// # let alice = user_id!("@alice:example.org").to_owned();
    /// # futures_executor::block_on(async {
    /// # let machine = OlmMachine::new(&alice, device_id!("DEVICEID")).await;
    /// let device = machine.get_device(&alice, device_id!("DEVICEID"), None).await;
    ///
    /// println!("{:?}", device);
    /// # });
    /// ```
    #[instrument(skip(self))]
    pub async fn get_device(
        &self,
        user_id: &UserId,
        device_id: &DeviceId,
        timeout: Option<Duration>,
    ) -> StoreResult<Option<Device>> {
        self.wait_if_user_pending(user_id, timeout).await?;
        self.store().get_device(user_id, device_id).await
    }

    /// Get the cross signing user identity of a user.
    ///
    /// # Arguments
    ///
    /// * `user_id` - The unique id of the user that the identity belongs to
    ///
    /// * `timeout` - The amount of time we should wait before returning if the
    /// user's device list has been marked as stale. **Note**, this assumes that
    /// the requests from [`OlmMachine::outgoing_requests`] are being
    /// processed and sent out.
    ///
    /// Returns a [`UserIdentity`] enum if one is found and the crypto store
    /// didn't throw an error.
    #[instrument(skip(self))]
    pub async fn get_identity(
        &self,
        user_id: &UserId,
        timeout: Option<Duration>,
    ) -> StoreResult<Option<UserIdentity>> {
        self.wait_if_user_pending(user_id, timeout).await?;
        self.store().get_identity(user_id).await
    }

    /// Get a map holding all the devices of an user.
    ///
    /// # Arguments
    ///
    /// * `user_id` - The unique id of the user that the devices belong to.
    ///
    /// * `timeout` - The amount of time we should wait before returning if the
    /// user's device list has been marked as stale. **Note**, this assumes that
    /// the requests from [`OlmMachine::outgoing_requests`] are being
    /// processed and sent out.
    ///
    /// # Examples
    ///
    /// ```
    /// # use matrix_sdk_crypto::OlmMachine;
    /// # use ruma::{device_id, user_id};
    /// # let alice = user_id!("@alice:example.org").to_owned();
    /// # futures_executor::block_on(async {
    /// # let machine = OlmMachine::new(&alice, device_id!("DEVICEID")).await;
    /// let devices = machine.get_user_devices(&alice, None).await.unwrap();
    ///
    /// for device in devices.devices() {
    ///     println!("{:?}", device);
    /// }
    /// # });
    /// ```
    #[instrument(skip(self))]
    pub async fn get_user_devices(
        &self,
        user_id: &UserId,
        timeout: Option<Duration>,
    ) -> StoreResult<UserDevices> {
        self.wait_if_user_pending(user_id, timeout).await?;
        self.store().get_user_devices(user_id).await
    }

    /// Get the status of the private cross signing keys.
    ///
    /// This can be used to check which private cross signing keys we have
    /// stored locally.
    pub async fn cross_signing_status(&self) -> CrossSigningStatus {
        self.inner.user_identity.lock().await.status().await
    }

    /// Export all the private cross signing keys we have.
    ///
    /// The export will contain the seed for the ed25519 keys as a unpadded
    /// base64 encoded string.
    ///
    /// This method returns `None` if we don't have any private cross signing
    /// keys.
    pub async fn export_cross_signing_keys(&self) -> StoreResult<Option<CrossSigningKeyExport>> {
        let master_key = self.store().export_secret(&SecretName::CrossSigningMasterKey).await?;
        let self_signing_key =
            self.store().export_secret(&SecretName::CrossSigningSelfSigningKey).await?;
        let user_signing_key =
            self.store().export_secret(&SecretName::CrossSigningUserSigningKey).await?;

        Ok(if master_key.is_none() && self_signing_key.is_none() && user_signing_key.is_none() {
            None
        } else {
            Some(CrossSigningKeyExport { master_key, self_signing_key, user_signing_key })
        })
    }

    /// Import our private cross signing keys.
    ///
    /// The export needs to contain the seed for the ed25519 keys as an unpadded
    /// base64 encoded string.
    pub async fn import_cross_signing_keys(
        &self,
        export: CrossSigningKeyExport,
    ) -> Result<CrossSigningStatus, SecretImportError> {
        self.store().import_cross_signing_keys(export).await
    }

    async fn sign_with_master_key(
        &self,
        message: &str,
    ) -> Result<(OwnedDeviceKeyId, Ed25519Signature), SignatureError> {
        let identity = &*self.inner.user_identity.lock().await;
        let key_id = identity.master_key_id().await.ok_or(SignatureError::MissingSigningKey)?;

        let signature = identity.sign(message).await?;

        Ok((key_id, signature))
    }

    /// Sign the given message using our device key and if available cross
    /// signing master key.
    ///
    /// Presently, this should only be used for signing the server-side room
    /// key backups.
    pub async fn sign(&self, message: &str) -> Result<Signatures, CryptoStoreError> {
        let mut signatures = Signatures::new();

        {
            let cache = self.inner.store.cache().await?;
            let account = cache.account().await?;
            let key_id = account.signing_key_id();
            let signature = account.sign(message);
            signatures.add_signature(self.user_id().to_owned(), key_id, signature);
        }

        match self.sign_with_master_key(message).await {
            Ok((key_id, signature)) => {
                signatures.add_signature(self.user_id().to_owned(), key_id, signature);
            }
            Err(e) => {
                warn!(error = ?e, "Couldn't sign the message using the cross signing master key")
            }
        }

        Ok(signatures)
    }

    /// Get a reference to the backup related state machine.
    ///
    /// This state machine can be used to incrementally backup all room keys to
    /// the server.
    pub fn backup_machine(&self) -> &BackupMachine {
        &self.inner.backup_machine
    }

    /// Syncs the database and in-memory generation counter.
    ///
    /// This requires that the crypto store lock has been acquired already.
    pub async fn initialize_crypto_store_generation(
        &self,
        generation: &Mutex<Option<u64>>,
    ) -> StoreResult<()> {
        // Avoid reentrant initialization by taking the lock for the entire's function
        // scope.
        let mut gen_guard = generation.lock().await;

        let prev_generation =
            self.inner.store.get_custom_value(Self::CURRENT_GENERATION_STORE_KEY).await?;

        let gen = match prev_generation {
            Some(val) => {
                // There was a value in the store. We need to signal that we're a different
                // process, so we don't just reuse the value but increment it.
                u64::from_le_bytes(val.try_into().map_err(|_| {
                    CryptoStoreError::InvalidLockGeneration("invalid format".to_owned())
                })?)
                .wrapping_add(1)
            }
            None => 0,
        };

        tracing::debug!("Initialising crypto store generation at {}", gen);

        self.inner
            .store
            .set_custom_value(Self::CURRENT_GENERATION_STORE_KEY, gen.to_le_bytes().to_vec())
            .await?;

        *gen_guard = Some(gen);

        Ok(())
    }

    /// If needs be, update the local and on-disk crypto store generation.
    ///
    /// ## Requirements
    ///
    /// - This assumes that `initialize_crypto_store_generation` has been called
    ///   beforehand.
    /// - This requires that the crypto store lock has been acquired.
    ///
    /// # Arguments
    ///
    /// * `generation` - The in-memory generation counter (or rather, the
    ///   `Mutex` wrapping it). This defines the "expected" generation on entry,
    ///   and, if we determine an update is needed, is updated to hold the "new"
    ///   generation.
    ///
    /// # Returns
    ///
    /// A tuple containing:
    ///
    /// * A `bool`, set to `true` if another process has updated the generation
    ///   number in the `Store` since our expected value, and as such we've
    ///   incremented and updated it in the database. Otherwise, `false`.
    ///
    /// * The (possibly updated) generation counter.
    pub async fn maintain_crypto_store_generation(
        &'_ self,
        generation: &Mutex<Option<u64>>,
    ) -> StoreResult<(bool, u64)> {
        let mut gen_guard = generation.lock().await;

        // The database value must be there:
        // - either we could initialize beforehand, thus write into the database,
        // - or we couldn't, and then another process was holding onto the database's
        //   lock, thus
        // has written a generation counter in there.
        let actual_gen = self
            .inner
            .store
            .get_custom_value(Self::CURRENT_GENERATION_STORE_KEY)
            .await?
            .ok_or_else(|| {
                CryptoStoreError::InvalidLockGeneration("counter missing in store".to_owned())
            })?;

        let actual_gen =
            u64::from_le_bytes(actual_gen.try_into().map_err(|_| {
                CryptoStoreError::InvalidLockGeneration("invalid format".to_owned())
            })?);

        let new_gen = match gen_guard.as_ref() {
            Some(expected_gen) => {
                if actual_gen == *expected_gen {
                    return Ok((false, actual_gen));
                }
                // Increment the biggest, and store it everywhere.
                actual_gen.max(*expected_gen).wrapping_add(1)
            }
            None => {
                // Some other process hold onto the lock when initializing, so we must reload.
                // Increment database value, and store it everywhere.
                actual_gen.wrapping_add(1)
            }
        };

        tracing::debug!(
            "Crypto store generation mismatch: previously known was {:?}, actual is {:?}, next is {}",
            *gen_guard,
            actual_gen,
            new_gen
        );

        // Update known value.
        *gen_guard = Some(new_gen);

        // Update value in database.
        self.inner
            .store
            .set_custom_value(Self::CURRENT_GENERATION_STORE_KEY, new_gen.to_le_bytes().to_vec())
            .await?;

        Ok((true, new_gen))
    }

    /// Manage dehydrated devices.
    pub fn dehydrated_devices(&self) -> DehydratedDevices {
        DehydratedDevices { inner: self.to_owned() }
    }

    /// Get the stored encryption settings for the given room, such as the
    /// encryption algorithm or whether to encrypt only for trusted devices.
    ///
    /// These settings can be modified via [`OlmMachine::set_room_settings`].
    pub async fn room_settings(&self, room_id: &RoomId) -> StoreResult<Option<RoomSettings>> {
        // There's not much to do here: it's just exposed for symmetry with
        // `set_room_settings`.
        self.inner.store.get_room_settings(room_id).await
    }

    /// Store encryption settings for the given room.
    ///
    /// This method checks if the new settings are "safe" -- ie, that they do
    /// not represent a downgrade in encryption security from any previous
    /// settings. Attempts to downgrade security will result in a
    /// [`SetRoomSettingsError::EncryptionDowngrade`].
    ///
    /// If the settings are valid, they will be persisted to the crypto store.
    /// These settings are not used directly by this library, but the saved
    /// settings can be retrieved via [`OlmMachine::room_settings`].
    pub async fn set_room_settings(
        &self,
        room_id: &RoomId,
        new_settings: &RoomSettings,
    ) -> Result<(), SetRoomSettingsError> {
        let store = &self.inner.store;

        // We want to make sure that we do not race against a second concurrent call to
        // `set_room_settings`. By way of an easy way to do so, we start a
        // StoreTransaction. There's no need to commit() it: we're just using it as a
        // lock guard.
        let _store_transaction = store.transaction().await;

        let old_settings = store.get_room_settings(room_id).await?;

        // We want to make sure that the change to the room settings does not represent
        // a downgrade in security. The [E2EE implementation guide] recommends:
        //
        //  > This flag should **not** be cleared if a later `m.room.encryption` event
        //  > changes the configuration.
        //
        // (However, it doesn't really address how to handle changes to the rotation
        // parameters, etc.) For now at least, we are very conservative here:
        // any new settings are rejected if they differ from the existing settings.
        // merit improvement (cf https://github.com/element-hq/element-meta/issues/69).
        //
        // [E2EE implementation guide]: https://matrix.org/docs/matrix-concepts/end-to-end-encryption/#handling-an-m-room-encryption-state-event
        if let Some(old_settings) = old_settings {
            if old_settings != *new_settings {
                return Err(SetRoomSettingsError::EncryptionDowngrade);
            } else {
                // nothing to do here
                return Ok(());
            }
        }

        // Make sure that the new settings are valid
        match new_settings.algorithm {
            EventEncryptionAlgorithm::MegolmV1AesSha2 => (),

            #[cfg(feature = "experimental-algorithms")]
            EventEncryptionAlgorithm::MegolmV2AesSha2 => (),

            _ => {
                warn!(
                    ?room_id,
                    "Rejecting invalid encryption algorithm {}", new_settings.algorithm
                );
                return Err(SetRoomSettingsError::InvalidSettings);
            }
        }

        // The new settings are acceptable, so let's save them.
        store
            .save_changes(Changes {
                room_settings: HashMap::from([(room_id.to_owned(), new_settings.clone())]),
                ..Default::default()
            })
            .await?;

        Ok(())
    }

    /// Returns whether this `OlmMachine` is the same another one.
    ///
    /// Useful for testing purposes only.
    #[cfg(any(feature = "testing", test))]
    pub fn same_as(&self, other: &OlmMachine) -> bool {
        Arc::ptr_eq(&self.inner, &other.inner)
    }

    /// Testing purposes only.
    #[cfg(any(feature = "testing", test))]
    pub async fn uploaded_key_count(&self) -> Result<u64, CryptoStoreError> {
        let cache = self.inner.store.cache().await?;
        let account = cache.account().await?;
        Ok(account.uploaded_key_count())
    }

    /// Returns the identity manager.
    #[cfg(test)]
    pub(crate) fn identity_manager(&self) -> &IdentityManager {
        &self.inner.identity_manager
    }

    /// Returns a store key, only useful for testing purposes.
    #[cfg(test)]
    pub(crate) fn key_for_has_migrated_verification_latch() -> &'static str {
        Self::HAS_MIGRATED_VERIFICATION_LATCH
    }
}

fn sender_data_to_verification_state(
    sender_data: SenderData,
    session_has_been_imported: bool,
) -> (VerificationState, Option<OwnedDeviceId>) {
    match sender_data {
        SenderData::UnknownDevice { owner_check_failed: false, .. } => {
            let device_link_problem = if session_has_been_imported {
                DeviceLinkProblem::InsecureSource
            } else {
                DeviceLinkProblem::MissingDevice
            };

            (VerificationState::Unverified(VerificationLevel::None(device_link_problem)), None)
        }
        SenderData::UnknownDevice { owner_check_failed: true, .. } => (
            VerificationState::Unverified(VerificationLevel::None(
                DeviceLinkProblem::InsecureSource,
            )),
            None,
        ),
        SenderData::DeviceInfo { device_keys, .. } => (
            VerificationState::Unverified(VerificationLevel::UnsignedDevice),
            Some(device_keys.device_id),
        ),
        SenderData::VerificationViolation(KnownSenderData { device_id, .. }) => {
            (VerificationState::Unverified(VerificationLevel::VerificationViolation), device_id)
        }
        SenderData::SenderUnverified(KnownSenderData { device_id, .. }) => {
            (VerificationState::Unverified(VerificationLevel::UnverifiedIdentity), device_id)
        }
        SenderData::SenderVerified(KnownSenderData { device_id, .. }) => {
            (VerificationState::Verified, device_id)
        }
    }
}

/// A set of requests to be executed when bootstrapping cross-signing using
/// [`OlmMachine::bootstrap_cross_signing`].
#[derive(Debug, Clone)]
pub struct CrossSigningBootstrapRequests {
    /// An optional request to upload a device key.
    ///
    /// Should be sent first, if present.
    ///
    /// If present, its result must be processed back with
    /// `OlmMachine::mark_request_as_sent`.
    pub upload_keys_req: Option<OutgoingRequest>,

    /// Request to upload the cross-signing keys.
    ///
    /// Should be sent second.
    pub upload_signing_keys_req: UploadSigningKeysRequest,

    /// Request to upload key signatures, including those for the cross-signing
    /// keys, and maybe some for the optional uploaded key too.
    ///
    /// Should be sent last.
    pub upload_signatures_req: UploadSignaturesRequest,
}

/// Data contained from a sync response and that needs to be processed by the
/// OlmMachine.
#[derive(Debug)]
pub struct EncryptionSyncChanges<'a> {
    /// The list of to-device events received in the sync.
    pub to_device_events: Vec<Raw<AnyToDeviceEvent>>,
    /// The mapping of changed and left devices, per user, as returned in the
    /// sync response.
    pub changed_devices: &'a DeviceLists,
    /// The number of one time keys, as returned in the sync response.
    pub one_time_keys_counts: &'a BTreeMap<OneTimeKeyAlgorithm, UInt>,
    /// An optional list of fallback keys.
    pub unused_fallback_keys: Option<&'a [OneTimeKeyAlgorithm]>,
    /// A next-batch token obtained from a to-device sync query.
    pub next_batch_token: Option<String>,
}

/// Convert a [`MegolmError`] into an [`UnableToDecryptInfo`] or a
/// [`CryptoStoreError`].
///
/// Most `MegolmError` codes are converted into a suitable
/// `UnableToDecryptInfo`. The exception is [`MegolmError::Store`], which
/// represents a problem with our datastore rather than with the message itself,
/// and is therefore returned as a `CryptoStoreError`.
fn megolm_error_to_utd_info(
    raw_event: &Raw<EncryptedEvent>,
    error: MegolmError,
) -> Result<UnableToDecryptInfo, CryptoStoreError> {
    use MegolmError::*;
    let reason = match error {
        EventError(_) => UnableToDecryptReason::MalformedEncryptedEvent,
        Decode(_) => UnableToDecryptReason::MalformedEncryptedEvent,
        MissingRoomKey(maybe_withheld) => {
            UnableToDecryptReason::MissingMegolmSession { withheld_code: maybe_withheld }
        }
        Decryption(DecryptionError::UnknownMessageIndex(_, _)) => {
            UnableToDecryptReason::UnknownMegolmMessageIndex
        }
        Decryption(_) => UnableToDecryptReason::MegolmDecryptionFailure,
        JsonError(_) => UnableToDecryptReason::PayloadDeserializationFailure,
        MismatchedIdentityKeys(_) => UnableToDecryptReason::MismatchedIdentityKeys,
        SenderIdentityNotTrusted(level) => UnableToDecryptReason::SenderIdentityNotTrusted(level),

        // Pass through crypto store errors, which indicate a problem with our
        // application, rather than a UTD.
        Store(error) => Err(error)?,
    };

    let session_id = raw_event.deserialize().ok().and_then(|ev| match ev.content.scheme {
        RoomEventEncryptionScheme::MegolmV1AesSha2(s) => Some(s.session_id),
        #[cfg(feature = "experimental-algorithms")]
        RoomEventEncryptionScheme::MegolmV2AesSha2(s) => Some(s.session_id),
        RoomEventEncryptionScheme::Unknown(_) => None,
    });

    Ok(UnableToDecryptInfo { session_id, reason })
}

/// An error that can occur during [`OlmMachine::decrypt_to_device_event`] -
/// either because decryption failed, or because the sender device was a
/// dehydrated device, which should never send any to-device messages.
#[derive(Debug, thiserror::Error)]
pub(crate) enum DecryptToDeviceError {
    #[error("An Olm error occurred meaning we failed to decrypt the event")]
    OlmError(#[from] OlmError),

    #[error("The event was sent from a dehydrated device")]
    FromDehydratedDevice,
}

impl From<CryptoStoreError> for DecryptToDeviceError {
    fn from(value: CryptoStoreError) -> Self {
        Self::OlmError(value.into())
    }
}

#[cfg(test)]
impl From<DecryptToDeviceError> for OlmError {
    /// Unwrap the `OlmError` inside this error, or panic if this does not
    /// contain an `OlmError`.
    fn from(value: DecryptToDeviceError) -> Self {
        match value {
            DecryptToDeviceError::OlmError(olm_error) => olm_error,
            DecryptToDeviceError::FromDehydratedDevice => {
                panic!("Expected an OlmError but found FromDehydratedDevice")
            }
        }
    }
}

#[cfg(test)]
pub(crate) mod test_helpers;

#[cfg(test)]
pub(crate) mod tests;<|MERGE_RESOLUTION|>--- conflicted
+++ resolved
@@ -1438,13 +1438,8 @@
         e: ToDeviceEvent<ToDeviceEncryptedEventContent>,
     ) -> Option<ProcessedToDeviceEvent> {
         let decrypted = match self.decrypt_to_device_event(transaction, &e, changes).await {
-<<<<<<< HEAD
-            Ok(e) => e,
-            Err(err) => {
-=======
             Ok(decrypted) => decrypted,
             Err(DecryptToDeviceError::OlmError(err)) => {
->>>>>>> d68895f2
                 if let OlmError::SessionWedged(sender, curve_key) = err {
                     if let Err(e) =
                         self.inner.session_manager.mark_device_as_wedged(&sender, curve_key).await
@@ -1458,32 +1453,8 @@
 
                 return Some(ProcessedToDeviceEvent::UnableToDecrypt(raw_event));
             }
-<<<<<<< HEAD
-        };
-
-        // We ignore all to-device events from dehydrated devices - we should not
-        // receive any
-        match self.to_device_event_is_from_dehydrated_device(&decrypted, &e.sender).await {
-            Ok(true) => {
-                warn!(
-                    sender = ?e.sender,
-                    session = ?decrypted.session,
-                    "Received a to-device event from a dehydrated device. This is unexpected: ignoring event"
-                );
-                return None;
-            }
-            Ok(false) => {}
-            Err(err) => {
-                error!(
-                    error = ?err,
-                    "Couldn't check whether the event is from a dehydrated device",
-                );
-            }
-        }
-=======
             Err(DecryptToDeviceError::FromDehydratedDevice) => return None,
         };
->>>>>>> d68895f2
 
         // New sessions modify the account so we need to save that
         // one as well.
