[package]
name = "matrix-sdk-indexeddb"
version = "0.12.0"
repository = "https://github.com/matrix-org/matrix-rust-sdk"
description = "Web's IndexedDB Storage backend for matrix-sdk"
license = "Apache-2.0"
edition = "2021"
rust-version.workspace = true
readme = "README.md"

[package.metadata.docs.rs]
all-features = true
default-target = "wasm32-unknown-unknown"
rustdoc-args = ["--cfg", "docsrs", "--generate-link-to-definition"]

[features]
default = ["e2e-encryption", "state-store", "event-cache-store"]
state-store = ["dep:matrix-sdk-base", "growable-bloom-filter"]
e2e-encryption = ["dep:matrix-sdk-crypto"]
event-cache-store = ["e2e-encryption"]
testing = ["matrix-sdk-crypto?/testing"]

[dependencies]
anyhow.workspace = true
async-trait.workspace = true
base64.workspace = true
gloo-utils = { version = "0.2.0", features = ["serde"] }
growable-bloom-filter = { workspace = true, optional = true }
hkdf.workspace = true
indexed_db_futures = "0.5.0"
js-sys.workspace = true
matrix-sdk-base = { workspace = true, features = ["js"], optional = true }
matrix-sdk-crypto = { workspace = true, features = ["js"], optional = true }
matrix-sdk-store-encryption.workspace = true
ruma.workspace = true
serde.workspace = true
serde-wasm-bindgen = "0.6.5"
serde_json.workspace = true
sha2.workspace = true
thiserror.workspace = true
tokio.workspace = true
tracing.workspace = true
wasm-bindgen.workspace = true
web-sys = { workspace = true, features = ["IdbKeyRange"] }
zeroize.workspace = true

[target.'cfg(target_family = "wasm")'.dependencies]
# for wasm32 we need to activate this
getrandom = { workspace = true, features = ["js"] }

[dev-dependencies]
assert_matches.workspace = true
assert_matches2.workspace = true
matrix-sdk-base = { workspace = true, features = ["testing"] }
matrix-sdk-common = { workspace = true, features = ["js"] }
matrix-sdk-crypto = { workspace = true, features = ["js", "testing"] }
<<<<<<< HEAD
matrix-sdk-test = { workspace = true }
rand = { workspace = true }
tracing-subscriber = { workspace = true, features = [
    "registry",
    "tracing-log",
] }
uuid = { workspace = true }
wasm-bindgen-test = { workspace = true }
web-sys = { workspace = true, features = [
    "IdbKeyRange",
    "Window",
    "Performance",
] }
=======
matrix-sdk-test.workspace = true
rand.workspace = true
tracing-subscriber = { workspace = true, features = ["registry", "tracing-log"] }
uuid.workspace = true
wasm-bindgen-test.workspace = true
web-sys = { workspace = true, features = ["IdbKeyRange", "Window", "Performance"] }
>>>>>>> f3f3d968

[lints]
workspace = true<|MERGE_RESOLUTION|>--- conflicted
+++ resolved
@@ -54,28 +54,19 @@
 matrix-sdk-base = { workspace = true, features = ["testing"] }
 matrix-sdk-common = { workspace = true, features = ["js"] }
 matrix-sdk-crypto = { workspace = true, features = ["js", "testing"] }
-<<<<<<< HEAD
-matrix-sdk-test = { workspace = true }
-rand = { workspace = true }
+matrix-sdk-test.workspace = true
+rand.workspace = true
 tracing-subscriber = { workspace = true, features = [
     "registry",
     "tracing-log",
 ] }
-uuid = { workspace = true }
-wasm-bindgen-test = { workspace = true }
+uuid.workspace = true
+wasm-bindgen-test.workspace = true
 web-sys = { workspace = true, features = [
     "IdbKeyRange",
     "Window",
     "Performance",
 ] }
-=======
-matrix-sdk-test.workspace = true
-rand.workspace = true
-tracing-subscriber = { workspace = true, features = ["registry", "tracing-log"] }
-uuid.workspace = true
-wasm-bindgen-test.workspace = true
-web-sys = { workspace = true, features = ["IdbKeyRange", "Window", "Performance"] }
->>>>>>> f3f3d968
 
 [lints]
 workspace = true