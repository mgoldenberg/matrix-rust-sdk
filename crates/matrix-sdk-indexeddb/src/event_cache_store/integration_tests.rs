// Copyright 2025 The Matrix.org Foundation C.I.C.
//
// Licensed under the Apache License, Version 2.0 (the "License");
// you may not use this file except in compliance with the License.
// You may obtain a copy of the License at
//
//     http://www.apache.org/licenses/LICENSE-2.0
//
// Unless required by applicable law or agreed to in writing, software
// distributed under the License is distributed on an "AS IS" BASIS,
// WITHOUT WARRANTIES OR CONDITIONS OF ANY KIND, either express or implied.
// See the License for the specific language governing permissions and
// limitations under the License

use assert_matches::assert_matches;
use matrix_sdk_base::{
    event_cache::{
        store::{
            integration_tests::{check_test_event, make_test_event},
            EventCacheStore,
        },
        Gap,
    },
    linked_chunk::{ChunkContent, ChunkIdentifier, LinkedChunkId, Position, Update},
};
use matrix_sdk_test::DEFAULT_TEST_ROOM_ID;
use ruma::room_id;

use crate::event_cache_store::{
    transaction::IndexeddbEventCacheStoreTransactionError, IndexeddbEventCacheStore,
    IndexeddbEventCacheStoreError,
};

pub async fn test_linked_chunk_new_items_chunk(store: IndexeddbEventCacheStore) {
    let room_id = &DEFAULT_TEST_ROOM_ID;
    let linked_chunk_id = LinkedChunkId::Room(room_id);
    let updates = vec![
        Update::NewItemsChunk {
            previous: None,
            new: ChunkIdentifier::new(42),
            next: None, // Note: the store must link the next entry itself.
        },
        Update::NewItemsChunk {
            previous: Some(ChunkIdentifier::new(42)),
            new: ChunkIdentifier::new(13),
            next: Some(ChunkIdentifier::new(37)), /* But it's fine to explicitly pass
                                                   * the next link ahead of time. */
        },
        Update::NewItemsChunk {
            previous: Some(ChunkIdentifier::new(13)),
            new: ChunkIdentifier::new(37),
            next: None,
        },
    ];
    store.handle_linked_chunk_updates(linked_chunk_id, updates).await.unwrap();

    let mut chunks = store.load_all_chunks(linked_chunk_id).await.unwrap();
    assert_eq!(chunks.len(), 3);

    // Chunks are ordered from smaller to bigger IDs.
    let c = chunks.remove(0);
    assert_eq!(c.identifier, ChunkIdentifier::new(13));
    assert_eq!(c.previous, Some(ChunkIdentifier::new(42)));
    assert_eq!(c.next, Some(ChunkIdentifier::new(37)));
    assert_matches!(c.content, ChunkContent::Items(events) => {
        assert!(events.is_empty());
    });

    let c = chunks.remove(0);
    assert_eq!(c.identifier, ChunkIdentifier::new(37));
    assert_eq!(c.previous, Some(ChunkIdentifier::new(13)));
    assert_eq!(c.next, None);
    assert_matches!(c.content, ChunkContent::Items(events) => {
        assert!(events.is_empty());
    });

    let c = chunks.remove(0);
    assert_eq!(c.identifier, ChunkIdentifier::new(42));
    assert_eq!(c.previous, None);
    assert_eq!(c.next, Some(ChunkIdentifier::new(13)));
    assert_matches!(c.content, ChunkContent::Items(events) => {
        assert!(events.is_empty());
    });
}

pub async fn test_add_gap_chunk_and_delete_it_immediately(store: IndexeddbEventCacheStore) {
    let room_id = &DEFAULT_TEST_ROOM_ID;
    let linked_chunk_id = LinkedChunkId::Room(room_id);
    let updates = vec![Update::NewGapChunk {
        previous: None,
        new: ChunkIdentifier::new(1),
        next: None,
        gap: Gap { prev_token: "cheese".to_owned() },
    }];
    store.handle_linked_chunk_updates(linked_chunk_id, updates).await.unwrap();

    let updates = vec![
        Update::NewGapChunk {
            previous: Some(ChunkIdentifier::new(1)),
            new: ChunkIdentifier::new(3),
            next: None,
            gap: Gap { prev_token: "milk".to_owned() },
        },
        Update::RemoveChunk(ChunkIdentifier::new(3)),
    ];
    store.handle_linked_chunk_updates(linked_chunk_id, updates).await.unwrap();

    let chunks = store.load_all_chunks(linked_chunk_id).await.unwrap();
    assert_eq!(chunks.len(), 1);
}

pub async fn test_linked_chunk_new_gap_chunk(store: IndexeddbEventCacheStore) {
    let room_id = &DEFAULT_TEST_ROOM_ID;
    let linked_chunk_id = LinkedChunkId::Room(room_id);
    let updates = vec![Update::NewGapChunk {
        previous: None,
        new: ChunkIdentifier::new(42),
        next: None,
        gap: Gap { prev_token: "raclette".to_owned() },
    }];
    store.handle_linked_chunk_updates(linked_chunk_id, updates).await.unwrap();

    let mut chunks = store.load_all_chunks(linked_chunk_id).await.unwrap();
    assert_eq!(chunks.len(), 1);

    // Chunks are ordered from smaller to bigger IDs.
    let c = chunks.remove(0);
    assert_eq!(c.identifier, ChunkIdentifier::new(42));
    assert_eq!(c.previous, None);
    assert_eq!(c.next, None);
    assert_matches!(c.content, ChunkContent::Gap(gap) => {
        assert_eq!(gap.prev_token, "raclette");
    });
}

pub async fn test_linked_chunk_replace_item(store: IndexeddbEventCacheStore) {
    let room_id = &DEFAULT_TEST_ROOM_ID;
    let linked_chunk_id = LinkedChunkId::Room(room_id);
    let updates = vec![
        Update::NewItemsChunk { previous: None, new: ChunkIdentifier::new(42), next: None },
        Update::PushItems {
            at: Position::new(ChunkIdentifier::new(42), 0),
            items: vec![make_test_event(room_id, "hello"), make_test_event(room_id, "world")],
        },
        Update::ReplaceItem {
            at: Position::new(ChunkIdentifier::new(42), 1),
            item: make_test_event(room_id, "yolo"),
        },
    ];
    store.handle_linked_chunk_updates(linked_chunk_id, updates).await.unwrap();

    let mut chunks = store.load_all_chunks(linked_chunk_id).await.unwrap();
    assert_eq!(chunks.len(), 1);

    let c = chunks.remove(0);
    assert_eq!(c.identifier, ChunkIdentifier::new(42));
    assert_eq!(c.previous, None);
    assert_eq!(c.next, None);
    assert_matches!(c.content, ChunkContent::Items(events) => {
        assert_eq!(events.len(), 2);
        check_test_event(&events[0], "hello");
        check_test_event(&events[1], "yolo");
    });
}

pub async fn test_linked_chunk_remove_chunk(store: IndexeddbEventCacheStore) {
    let room_id = &DEFAULT_TEST_ROOM_ID;
    let linked_chunk_id = LinkedChunkId::Room(room_id);
    let updates = vec![
        Update::NewGapChunk {
            previous: None,
            new: ChunkIdentifier::new(42),
            next: None,
            gap: Gap { prev_token: "raclette".to_owned() },
        },
        Update::NewGapChunk {
            previous: Some(ChunkIdentifier::new(42)),
            new: ChunkIdentifier::new(43),
            next: None,
            gap: Gap { prev_token: "fondue".to_owned() },
        },
        Update::NewGapChunk {
            previous: Some(ChunkIdentifier::new(43)),
            new: ChunkIdentifier::new(44),
            next: None,
            gap: Gap { prev_token: "tartiflette".to_owned() },
        },
        Update::RemoveChunk(ChunkIdentifier::new(43)),
    ];
    store.handle_linked_chunk_updates(linked_chunk_id, updates).await.unwrap();

    let mut chunks = store.load_all_chunks(linked_chunk_id).await.unwrap();
    assert_eq!(chunks.len(), 2);

    // Chunks are ordered from smaller to bigger IDs.
    let c = chunks.remove(0);
    assert_eq!(c.identifier, ChunkIdentifier::new(42));
    assert_eq!(c.previous, None);
    assert_eq!(c.next, Some(ChunkIdentifier::new(44)));
    assert_matches!(c.content, ChunkContent::Gap(gap) => {
        assert_eq!(gap.prev_token, "raclette");
    });

    let c = chunks.remove(0);
    assert_eq!(c.identifier, ChunkIdentifier::new(44));
    assert_eq!(c.previous, Some(ChunkIdentifier::new(42)));
    assert_eq!(c.next, None);
    assert_matches!(c.content, ChunkContent::Gap(gap) => {
        assert_eq!(gap.prev_token, "tartiflette");
    });
}

pub async fn test_linked_chunk_push_items(store: IndexeddbEventCacheStore) {
    let room_id = &DEFAULT_TEST_ROOM_ID;
    let linked_chunk_id = LinkedChunkId::Room(room_id);
    let updates = vec![
        Update::NewItemsChunk { previous: None, new: ChunkIdentifier::new(42), next: None },
        Update::PushItems {
            at: Position::new(ChunkIdentifier::new(42), 0),
            items: vec![make_test_event(room_id, "hello"), make_test_event(room_id, "world")],
        },
        Update::PushItems {
            at: Position::new(ChunkIdentifier::new(42), 2),
            items: vec![make_test_event(room_id, "who?")],
        },
    ];
    store.handle_linked_chunk_updates(linked_chunk_id, updates).await.unwrap();

    let mut chunks = store.load_all_chunks(linked_chunk_id).await.unwrap();
    assert_eq!(chunks.len(), 1);

    let c = chunks.remove(0);
    assert_eq!(c.identifier, ChunkIdentifier::new(42));
    assert_eq!(c.previous, None);
    assert_eq!(c.next, None);
    assert_matches!(c.content, ChunkContent::Items(events) => {
        assert_eq!(events.len(), 3);
        check_test_event(&events[0], "hello");
        check_test_event(&events[1], "world");
        check_test_event(&events[2], "who?");
    });
}

pub async fn test_linked_chunk_remove_item(store: IndexeddbEventCacheStore) {
    let room_id = &DEFAULT_TEST_ROOM_ID;
    let linked_chunk_id = LinkedChunkId::Room(room_id);
    let updates = vec![
        Update::NewItemsChunk { previous: None, new: ChunkIdentifier::new(42), next: None },
        Update::PushItems {
            at: Position::new(ChunkIdentifier::new(42), 0),
            items: vec![make_test_event(room_id, "hello"), make_test_event(room_id, "world")],
        },
        Update::RemoveItem { at: Position::new(ChunkIdentifier::new(42), 0) },
    ];
    store.handle_linked_chunk_updates(linked_chunk_id, updates).await.unwrap();

    let mut chunks = store.load_all_chunks(linked_chunk_id).await.unwrap();
    assert_eq!(chunks.len(), 1);

    let c = chunks.remove(0);
    assert_eq!(c.identifier, ChunkIdentifier::new(42));
    assert_eq!(c.previous, None);
    assert_eq!(c.next, None);
    assert_matches!(c.content, ChunkContent::Items(events) => {
        assert_eq!(events.len(), 1);
        check_test_event(&events[0], "world");
    });
}

pub async fn test_linked_chunk_detach_last_items(store: IndexeddbEventCacheStore) {
    let room_id = &DEFAULT_TEST_ROOM_ID;
    let linked_chunk_id = LinkedChunkId::Room(room_id);
    let updates = vec![
        Update::NewItemsChunk { previous: None, new: ChunkIdentifier::new(42), next: None },
        Update::PushItems {
            at: Position::new(ChunkIdentifier::new(42), 0),
            items: vec![
                make_test_event(room_id, "hello"),
                make_test_event(room_id, "world"),
                make_test_event(room_id, "howdy"),
            ],
        },
        Update::DetachLastItems { at: Position::new(ChunkIdentifier::new(42), 1) },
    ];
    store.handle_linked_chunk_updates(linked_chunk_id, updates).await.unwrap();

    let mut chunks = store.load_all_chunks(linked_chunk_id).await.unwrap();
    assert_eq!(chunks.len(), 1);

    let c = chunks.remove(0);
    assert_eq!(c.identifier, ChunkIdentifier::new(42));
    assert_eq!(c.previous, None);
    assert_eq!(c.next, None);
    assert_matches!(c.content, ChunkContent::Items(events) => {
        assert_eq!(events.len(), 1);
        check_test_event(&events[0], "hello");
    });
}

pub async fn test_linked_chunk_start_end_reattach_items(store: IndexeddbEventCacheStore) {
    let room_id = &DEFAULT_TEST_ROOM_ID;
    let linked_chunk_id = LinkedChunkId::Room(room_id);
    // Same updates and checks as test_linked_chunk_push_items, but with extra
    // `StartReattachItems` and `EndReattachItems` updates, which must have no
    // effects.
    let updates = vec![
        Update::NewItemsChunk { previous: None, new: ChunkIdentifier::new(42), next: None },
        Update::PushItems {
            at: Position::new(ChunkIdentifier::new(42), 0),
            items: vec![
                make_test_event(room_id, "hello"),
                make_test_event(room_id, "world"),
                make_test_event(room_id, "howdy"),
            ],
        },
        Update::StartReattachItems,
        Update::EndReattachItems,
    ];
    store.handle_linked_chunk_updates(linked_chunk_id, updates).await.unwrap();

    let mut chunks = store.load_all_chunks(linked_chunk_id).await.unwrap();
    assert_eq!(chunks.len(), 1);

    let c = chunks.remove(0);
    assert_eq!(c.identifier, ChunkIdentifier::new(42));
    assert_eq!(c.previous, None);
    assert_eq!(c.next, None);
    assert_matches!(c.content, ChunkContent::Items(events) => {
        assert_eq!(events.len(), 3);
        check_test_event(&events[0], "hello");
        check_test_event(&events[1], "world");
        check_test_event(&events[2], "howdy");
    });
}

pub async fn test_linked_chunk_clear(store: IndexeddbEventCacheStore) {
    let room_id = &DEFAULT_TEST_ROOM_ID;
    let linked_chunk_id = LinkedChunkId::Room(room_id);
    let updates = vec![
        Update::NewItemsChunk { previous: None, new: ChunkIdentifier::new(42), next: None },
        Update::NewGapChunk {
            previous: Some(ChunkIdentifier::new(42)),
            new: ChunkIdentifier::new(54),
            next: None,
            gap: Gap { prev_token: "fondue".to_owned() },
        },
        Update::PushItems {
            at: Position::new(ChunkIdentifier::new(42), 0),
            items: vec![
                make_test_event(room_id, "hello"),
                make_test_event(room_id, "world"),
                make_test_event(room_id, "howdy"),
            ],
        },
        Update::Clear,
    ];
    store.handle_linked_chunk_updates(linked_chunk_id, updates).await.unwrap();

    let chunks = store.load_all_chunks(linked_chunk_id).await.unwrap();
    assert!(chunks.is_empty());
}

pub async fn test_linked_chunk_multiple_rooms(store: IndexeddbEventCacheStore) {
    // Check that applying updates to one room doesn't affect the others.
    // Use the same chunk identifier in both rooms to battle-test search.
    let room_id1 = room_id!("!realcheeselovers:raclette.fr");
    let linked_chunk_id1 = LinkedChunkId::Room(room_id1);
    let updates1 = vec![
        Update::NewItemsChunk { previous: None, new: ChunkIdentifier::new(42), next: None },
        Update::PushItems {
            at: Position::new(ChunkIdentifier::new(42), 0),
            items: vec![
                make_test_event(room_id1, "best cheese is raclette"),
                make_test_event(room_id1, "obviously"),
            ],
        },
    ];
    store.handle_linked_chunk_updates(linked_chunk_id1, updates1).await.unwrap();

    let room_id2 = room_id!("!realcheeselovers:fondue.ch");
    let linked_chunk_id2 = LinkedChunkId::Room(room_id2);
    let updates2 = vec![
        Update::NewItemsChunk { previous: None, new: ChunkIdentifier::new(42), next: None },
        Update::PushItems {
            at: Position::new(ChunkIdentifier::new(42), 0),
            items: vec![make_test_event(room_id2, "beaufort is the best")],
        },
    ];
    store.handle_linked_chunk_updates(linked_chunk_id2, updates2).await.unwrap();

    // Check chunks from room 1.
    let mut chunks1 = store.load_all_chunks(linked_chunk_id1).await.unwrap();
    assert_eq!(chunks1.len(), 1);

    let c = chunks1.remove(0);
    assert_matches!(c.content, ChunkContent::Items(events) => {
        assert_eq!(events.len(), 2);
        check_test_event(&events[0], "best cheese is raclette");
        check_test_event(&events[1], "obviously");
    });

    // Check chunks from room 2.
    let mut chunks2 = store.load_all_chunks(linked_chunk_id2).await.unwrap();
    assert_eq!(chunks2.len(), 1);

    let c = chunks2.remove(0);
    assert_matches!(c.content, ChunkContent::Items(events) => {
        assert_eq!(events.len(), 1);
        check_test_event(&events[0], "beaufort is the best");
    });
}

pub async fn test_linked_chunk_update_is_a_transaction(store: IndexeddbEventCacheStore) {
    let linked_chunk_id = LinkedChunkId::Room(*DEFAULT_TEST_ROOM_ID);
    // Trigger a violation of the unique constraint on the (room id, chunk id)
    // couple.
    let updates = vec![
        Update::NewItemsChunk { previous: None, new: ChunkIdentifier::new(42), next: None },
        Update::NewItemsChunk { previous: None, new: ChunkIdentifier::new(42), next: None },
    ];
    let err = store.handle_linked_chunk_updates(linked_chunk_id, updates).await.unwrap_err();

    // The operation fails with a constraint violation error.
    assert_matches!(
        err,
        IndexeddbEventCacheStoreError::Transaction(
            IndexeddbEventCacheStoreTransactionError::DomException { .. }
        )
    );

    // If the updates have been handled transactionally, then no new chunks should
    // have been added; failure of the second update leads to the first one being
    // rolled back.
    let chunks = store.load_all_chunks(linked_chunk_id).await.unwrap();
    assert!(chunks.is_empty());
}

<<<<<<< HEAD
pub async fn test_filter_duplicate_events_no_events(store: IndexeddbEventCacheStore) {
    let linked_chunk_id = LinkedChunkId::Room(*DEFAULT_TEST_ROOM_ID);
    let duplicates = store.filter_duplicated_events(linked_chunk_id, Vec::new()).await.unwrap();
    assert!(duplicates.is_empty());
}

=======
>>>>>>> 679aa071
pub async fn test_load_last_chunk(store: IndexeddbEventCacheStore) {
    let room_id = &DEFAULT_TEST_ROOM_ID;
    let linked_chunk_id = LinkedChunkId::Room(room_id);
    let event = |msg: &str| make_test_event(room_id, msg);

    // Case #1: no last chunk.
    let (last_chunk, chunk_identifier_generator) =
        store.load_last_chunk(linked_chunk_id).await.unwrap();
    assert!(last_chunk.is_none());
    assert_eq!(chunk_identifier_generator.current(), 0);

    // Case #2: only one chunk is present.
    let updates = vec![
        Update::NewItemsChunk { previous: None, new: ChunkIdentifier::new(42), next: None },
        Update::PushItems {
            at: Position::new(ChunkIdentifier::new(42), 0),
            items: vec![event("saucisse de morteau"), event("comté")],
        },
    ];
    store.handle_linked_chunk_updates(linked_chunk_id, updates).await.unwrap();

    let (last_chunk, chunk_identifier_generator) =
        store.load_last_chunk(linked_chunk_id).await.unwrap();
    assert_matches!(last_chunk, Some(last_chunk) => {
        assert_eq!(last_chunk.identifier, 42);
        assert!(last_chunk.previous.is_none());
        assert!(last_chunk.next.is_none());
        assert_matches!(last_chunk.content, ChunkContent::Items(items) => {
            assert_eq!(items.len(), 2);
            check_test_event(&items[0], "saucisse de morteau");
            check_test_event(&items[1], "comté");
        });
    });
    assert_eq!(chunk_identifier_generator.current(), 42);

    // Case #3: more chunks are present.
    let updates = vec![
        Update::NewItemsChunk {
            previous: Some(ChunkIdentifier::new(42)),
            new: ChunkIdentifier::new(7),
            next: None,
        },
        Update::PushItems {
            at: Position::new(ChunkIdentifier::new(7), 0),
            items: vec![event("fondue"), event("gruyère"), event("mont d'or")],
        },
    ];
    store.handle_linked_chunk_updates(linked_chunk_id, updates).await.unwrap();

    let (last_chunk, chunk_identifier_generator) =
        store.load_last_chunk(linked_chunk_id).await.unwrap();
    assert_matches!(last_chunk, Some(last_chunk) => {
        assert_eq!(last_chunk.identifier, 7);
        assert_matches!(last_chunk.previous, Some(previous) => {
            assert_eq!(previous, 42);
        });
        assert!(last_chunk.next.is_none());
        assert_matches!(last_chunk.content, ChunkContent::Items(items) => {
            assert_eq!(items.len(), 3);
            check_test_event(&items[0], "fondue");
            check_test_event(&items[1], "gruyère");
            check_test_event(&items[2], "mont d'or");
        });
    });
    assert_eq!(chunk_identifier_generator.current(), 42);
}

<<<<<<< HEAD
pub async fn test_load_last_chunk_with_a_cycle(store: IndexeddbEventCacheStore) {
    let linked_chunk_id = LinkedChunkId::Room(room_id!("!r0:matrix.org"));
    let updates = vec![
        Update::NewItemsChunk { previous: None, new: ChunkIdentifier::new(0), next: None },
        Update::NewItemsChunk {
            // Because `previous` connects to chunk #0, it will create a cycle.
            // Chunk #0 will have a `next` set to chunk #1! Consequently, the last chunk
            // **does not exist**. We have to detect this cycle.
            previous: Some(ChunkIdentifier::new(0)),
            new: ChunkIdentifier::new(1),
            next: Some(ChunkIdentifier::new(0)),
        },
    ];
    store.handle_linked_chunk_updates(linked_chunk_id, updates).await.unwrap();
    store.load_last_chunk(linked_chunk_id).await.unwrap_err();
}

pub async fn test_load_previous_chunk(store: IndexeddbEventCacheStore) {
    let room_id = &DEFAULT_TEST_ROOM_ID;
    let linked_chunk_id = LinkedChunkId::Room(room_id);
    let event = |msg: &str| make_test_event(room_id, msg);

    // Case #1: no chunk at all, equivalent to having an nonexistent
    // `before_chunk_identifier`.
    let previous_chunk =
        store.load_previous_chunk(linked_chunk_id, ChunkIdentifier::new(153)).await.unwrap();
    assert!(previous_chunk.is_none());

    // Case #2: there is one chunk only: we request the previous on this
    // one, it doesn't exist.
    let updates =
        vec![Update::NewItemsChunk { previous: None, new: ChunkIdentifier::new(42), next: None }];
    store.handle_linked_chunk_updates(linked_chunk_id, updates).await.unwrap();

    let previous_chunk =
        store.load_previous_chunk(linked_chunk_id, ChunkIdentifier::new(42)).await.unwrap();
    assert!(previous_chunk.is_none());

    // Case #3: there are two chunks.
    let updates = vec![
        // new chunk before the one that exists.
        Update::NewItemsChunk {
            previous: None,
            new: ChunkIdentifier::new(7),
            next: Some(ChunkIdentifier::new(42)),
        },
        Update::PushItems {
            at: Position::new(ChunkIdentifier::new(7), 0),
            items: vec![event("brigand du jorat"), event("morbier")],
        },
    ];
    store.handle_linked_chunk_updates(linked_chunk_id, updates).await.unwrap();

    let previous_chunk =
        store.load_previous_chunk(linked_chunk_id, ChunkIdentifier::new(42)).await.unwrap();

    assert_matches!(previous_chunk, Some(previous_chunk) => {
        assert_eq!(previous_chunk.identifier, 7);
        assert!(previous_chunk.previous.is_none());
        assert_matches!(previous_chunk.next, Some(next) => {
            assert_eq!(next, 42);
        });
        assert_matches!(previous_chunk.content, ChunkContent::Items(items) => {
            assert_eq!(items.len(), 2);
            check_test_event(&items[0], "brigand du jorat");
            check_test_event(&items[1], "morbier");
        });
    });
}

=======
>>>>>>> 679aa071
/// Macro for generating tests for IndexedDB implementation of
/// [`EventCacheStore`]
///
/// The enclosing module must provide a function for constructing an
/// [`EventCacheStore`] which will be used in the generated tests. The function
/// must have the signature shown in the example below.
///
///
/// ## Usage Example:
/// ```no_run
/// # use matrix_sdk_base::event_cache::store::{
/// #    EventCacheStore,
/// #    EventCacheStoreError,
/// #    MemoryStore as MyStore,
/// # };
///
/// #[cfg(test)]
/// mod tests {
///     use super::{EventCacheStore, EventCacheStoreResult, MyStore};
///
///     async fn get_event_cache_store(
///     ) -> Result<impl EventCacheStore, EventCacheStoreError> {
///         Ok(MyStore::new())
///     }
///
///     event_cache_store_integration_tests!();
/// }
/// ```
#[macro_export]
macro_rules! indexeddb_event_cache_store_integration_tests {
    () => {
        mod indexeddb_event_cache_store_integration_tests {
            use matrix_sdk_test::async_test;

            use super::get_event_cache_store;

            #[async_test]
            async fn test_linked_chunk_new_items_chunk() {
                let store = get_event_cache_store().await.expect("Failed to get event cache store");
                $crate::event_cache_store::integration_tests::test_linked_chunk_new_items_chunk(store).await
            }

            #[async_test]
            async fn test_add_gap_chunk_and_delete_it_immediately() {
                let store = get_event_cache_store().await.expect("Failed to get event cache store");
                $crate::event_cache_store::integration_tests::test_add_gap_chunk_and_delete_it_immediately(
                    store,
                )
                .await
            }

            #[async_test]
            async fn test_linked_chunk_new_gap_chunk() {
                let store = get_event_cache_store().await.expect("Failed to get event cache store");
                $crate::event_cache_store::integration_tests::test_linked_chunk_new_gap_chunk(store).await
            }

            #[async_test]
            async fn test_linked_chunk_replace_item() {
                let store = get_event_cache_store().await.expect("Failed to get event cache store");
                $crate::event_cache_store::integration_tests::test_linked_chunk_replace_item(store).await
            }

            #[async_test]
            async fn test_linked_chunk_remove_chunk() {
                let store = get_event_cache_store().await.expect("Failed to get event cache store");
                $crate::event_cache_store::integration_tests::test_linked_chunk_remove_chunk(store).await
            }

            #[async_test]
            async fn test_linked_chunk_push_items() {
                let store = get_event_cache_store().await.expect("Failed to get event cache store");
                $crate::event_cache_store::integration_tests::test_linked_chunk_push_items(store).await
            }

            #[async_test]
            async fn test_linked_chunk_remove_item() {
                let store = get_event_cache_store().await.expect("Failed to get event cache store");
                $crate::event_cache_store::integration_tests::test_linked_chunk_remove_item(store).await
            }

            #[async_test]
            async fn test_linked_chunk_detach_last_items() {
                let store = get_event_cache_store().await.expect("Failed to get event cache store");
                $crate::event_cache_store::integration_tests::test_linked_chunk_detach_last_items(store).await
            }

            #[async_test]
            async fn test_linked_chunk_start_end_reattach_items() {
                let store = get_event_cache_store().await.expect("Failed to get event cache store");
                $crate::event_cache_store::integration_tests::test_linked_chunk_start_end_reattach_items(store)
                    .await
            }

            #[async_test]
            async fn test_linked_chunk_clear() {
                let store = get_event_cache_store().await.expect("Failed to get event cache store");
                $crate::event_cache_store::integration_tests::test_linked_chunk_clear(store).await
            }

            #[async_test]
            async fn test_linked_chunk_multiple_rooms() {
                let store = get_event_cache_store().await.expect("Failed to get event cache store");
                $crate::event_cache_store::integration_tests::test_linked_chunk_multiple_rooms(store).await
            }

            #[async_test]
            async fn test_linked_chunk_update_is_a_transaction() {
                let store = get_event_cache_store().await.expect("Failed to get event cache store");
                $crate::event_cache_store::integration_tests::test_linked_chunk_update_is_a_transaction(store)
                    .await
            }
<<<<<<< HEAD
=======

            #[async_test]
            async fn test_load_last_chunk() {
                let store = get_event_cache_store().await.expect("Failed to get event cache store");
                $crate::event_cache_store::integration_tests::test_load_last_chunk(store)
                    .await
            }
        }
    };
}
>>>>>>> 679aa071

            #[async_test]
            async fn test_filter_duplicate_events_no_events() {
                let store = get_event_cache_store().await.expect("Failed to get event cache store");
                $crate::event_cache_store::integration_tests::test_filter_duplicate_events_no_events(store).await
            }

            #[async_test]
            async fn test_load_last_chunk() {
                let store = get_event_cache_store().await.expect("Failed to get event cache store");
                $crate::event_cache_store::integration_tests::test_load_last_chunk(store).await
            }

            #[async_test]
            async fn test_load_last_chunk_with_a_cycle() {
                let store = get_event_cache_store().await.expect("Failed to get event cache store");
                $crate::event_cache_store::integration_tests::test_load_last_chunk_with_a_cycle(store).await
            }

            #[async_test]
            async fn test_load_previous_chunk() {
                let store = get_event_cache_store().await.expect("Failed to get event cache store");
                $crate::event_cache_store::integration_tests::test_load_previous_chunk(store).await
            }
        }
    };
}<|MERGE_RESOLUTION|>--- conflicted
+++ resolved
@@ -435,15 +435,12 @@
     assert!(chunks.is_empty());
 }
 
-<<<<<<< HEAD
 pub async fn test_filter_duplicate_events_no_events(store: IndexeddbEventCacheStore) {
     let linked_chunk_id = LinkedChunkId::Room(*DEFAULT_TEST_ROOM_ID);
     let duplicates = store.filter_duplicated_events(linked_chunk_id, Vec::new()).await.unwrap();
     assert!(duplicates.is_empty());
 }
 
-=======
->>>>>>> 679aa071
 pub async fn test_load_last_chunk(store: IndexeddbEventCacheStore) {
     let room_id = &DEFAULT_TEST_ROOM_ID;
     let linked_chunk_id = LinkedChunkId::Room(room_id);
@@ -511,7 +508,6 @@
     assert_eq!(chunk_identifier_generator.current(), 42);
 }
 
-<<<<<<< HEAD
 pub async fn test_load_last_chunk_with_a_cycle(store: IndexeddbEventCacheStore) {
     let linked_chunk_id = LinkedChunkId::Room(room_id!("!r0:matrix.org"));
     let updates = vec![
@@ -582,8 +578,6 @@
     });
 }
 
-=======
->>>>>>> 679aa071
 /// Macro for generating tests for IndexedDB implementation of
 /// [`EventCacheStore`]
 ///
@@ -696,8 +690,6 @@
                 $crate::event_cache_store::integration_tests::test_linked_chunk_update_is_a_transaction(store)
                     .await
             }
-<<<<<<< HEAD
-=======
 
             #[async_test]
             async fn test_load_last_chunk() {
@@ -708,7 +700,28 @@
         }
     };
 }
->>>>>>> 679aa071
+
+// This is copied from `matrix_sdk_base::event_cache::store::integration_tests`
+// for the time being, because the IndexedDB implementation of `EventCacheStore`
+// is being completed iteratively. So, we are only bringing over the tests
+// relevant to the implemented functions. At the moment, this includes the
+// following.
+//
+// - EventCacheStore::handle_linked_chunk_updates
+// - EventCacheStore::load_all_chunks
+//
+// When all functions are implemented, we can get rid of this macro and use the
+// one from `matrix_sdk_base`.
+#[macro_export]
+macro_rules! event_cache_store_integration_tests {
+    () => {
+        mod event_cache_store_integration_tests {
+            use matrix_sdk_base::event_cache::store::{
+                EventCacheStoreIntegrationTests, IntoEventCacheStore,
+            };
+            use matrix_sdk_test::async_test;
+
+            use super::get_event_cache_store;
 
             #[async_test]
             async fn test_filter_duplicate_events_no_events() {
