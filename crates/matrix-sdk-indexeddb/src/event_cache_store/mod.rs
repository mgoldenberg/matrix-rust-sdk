--- conflicted
+++ resolved
@@ -40,16 +40,9 @@
 use web_sys::IdbTransactionMode;
 
 use crate::event_cache_store::{
-<<<<<<< HEAD
     serializer::{traits::Indexed, IndexeddbEventCacheStoreSerializer},
     transaction::{IndexeddbEventCacheStoreTransaction, IndexeddbEventCacheStoreTransactionError},
     types::{ChunkType, InBandEvent, Lease, OutOfBandEvent},
-=======
-    migrations::current::keys,
-    serializer::IndexeddbEventCacheStoreSerializer,
-    transaction::{IndexeddbEventCacheStoreTransaction, IndexeddbEventCacheStoreTransactionError},
-    types::{ChunkType, InBandEvent},
->>>>>>> 679aa071
 };
 
 mod builder;
@@ -348,25 +341,13 @@
         let linked_chunk_id = linked_chunk_id.to_owned();
         let room_id = linked_chunk_id.room_id();
         let transaction = self.transaction(
-<<<<<<< HEAD
             &[types::Chunk::OBJECT_STORE, types::Event::OBJECT_STORE, types::Gap::OBJECT_STORE],
-=======
-            &[keys::LINKED_CHUNKS, keys::EVENTS, keys::GAPS],
->>>>>>> 679aa071
             IdbTransactionMode::Readonly,
         )?;
 
         if transaction.get_chunks_count_in_room(room_id).await? == 0 {
             return Ok((None, ChunkIdentifierGenerator::new_from_scratch()));
         }
-<<<<<<< HEAD
-        match transaction.get_chunk_by_next_chunk_id(room_id, &None).await {
-            Err(IndexeddbEventCacheStoreTransactionError::ItemIsNotUnique) => {
-                Err(IndexeddbEventCacheStoreError::ChunksContainDisjointLists)
-            }
-            Err(e) => Err(e.into()),
-            Ok(None) => Err(IndexeddbEventCacheStoreError::ChunksContainCycle),
-=======
         // Now that we know we have some chunks in the room, we query IndexedDB
         // for the last chunk in the room by getting the chunk which does not
         // have a next chunk.
@@ -387,7 +368,6 @@
                 // points to another chunk, which means that we have a cycle in our list.
                 Err(IndexeddbEventCacheStoreError::ChunksContainCycle)
             },
->>>>>>> 679aa071
             Ok(Some(last_chunk)) => {
                 let last_chunk_identifier = ChunkIdentifier::new(last_chunk.identifier);
                 let last_raw_chunk = transaction
