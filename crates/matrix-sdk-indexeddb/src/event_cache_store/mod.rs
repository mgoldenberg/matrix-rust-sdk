--- conflicted
+++ resolved
@@ -12,13 +12,9 @@
 // See the License for the specific language governing permissions and
 // limitations under the License
 
-<<<<<<< HEAD
-mod builder;
-mod error;
-=======
 #![allow(unused)]
 
-use indexed_db_futures::IdbDatabase;
+use indexed_db_futures::{IdbDatabase, IdbQuerySource};
 use matrix_sdk_base::{
     event_cache::{
         store::{
@@ -33,46 +29,6 @@
     },
     media::MediaRequestParameters,
 };
-use ruma::{events::relation::RelationType, EventId, MxcUri, OwnedEventId, RoomId};
-use tracing::trace;
-use web_sys::IdbTransactionMode;
-
-use crate::event_cache_store::{
-    migrations::current::keys,
-    serializer::IndexeddbEventCacheStoreSerializer,
-    transaction::IndexeddbEventCacheStoreTransaction,
-    types::{ChunkType, InBandEvent},
-};
-
-mod builder;
-mod error;
-#[cfg(test)]
-mod integration_tests;
->>>>>>> d68895f2
-mod migrations;
-mod serializer;
-mod transaction;
-mod types;
-
-<<<<<<< HEAD
-use async_trait::async_trait;
-pub use builder::IndexeddbEventCacheStoreBuilder;
-use indexed_db_futures::{IdbDatabase, IdbQuerySource};
-use matrix_sdk_base::{
-    event_cache::{
-        store::{
-            media::{IgnoreMediaRetentionPolicy, MediaRetentionPolicy},
-            EventCacheStore, EventCacheStoreError, MemoryStore,
-        },
-        Event, Gap,
-    },
-    linked_chunk::{
-        ChunkIdentifier, ChunkIdentifierGenerator, LinkedChunkId, Position, RawChunk, Update,
-    },
-    media::MediaRequestParameters,
-};
-use matrix_sdk_crypto::CryptoStoreError;
-use migrations::current::keys;
 use ruma::{
     events::relation::RelationType, EventId, MilliSecondsSinceUnixEpoch, MxcUri, OwnedEventId,
     RoomId,
@@ -81,134 +37,22 @@
 use wasm_bindgen::JsValue;
 use web_sys::IdbTransactionMode;
 
-use crate::{
-    event_cache_store::{
-        serializer::{
-            types::IndexedEventError, IndexeddbEventCacheStoreSerializer,
-            IndexeddbEventCacheStoreSerializerError,
-        },
-        transaction::{
-            IndexeddbEventCacheStoreTransaction, IndexeddbEventCacheStoreTransactionError,
-        },
-        types::{ChunkType, InBandEvent, OutOfBandEvent},
-    },
-    serializer::IndexeddbSerializerError,
+use crate::event_cache_store::{
+    migrations::current::keys,
+    serializer::IndexeddbEventCacheStoreSerializer,
+    transaction::{IndexeddbEventCacheStoreTransaction, IndexeddbEventCacheStoreTransactionError},
+    types::{ChunkType, InBandEvent, OutOfBandEvent},
 };
 
-#[derive(Debug, thiserror::Error)]
-pub enum IndexeddbEventCacheStoreError {
-    #[error(transparent)]
-    Json(#[from] serde_json::Error),
-    #[error("DomException {name} ({code}): {message}")]
-    DomException { name: String, message: String, code: u16 },
-    #[error("unsupported")]
-    Unsupported,
-    #[error(transparent)]
-    CryptoStoreError(#[from] CryptoStoreError),
-    #[error("chunks contain cycle")]
-    ChunksContainCycle,
-    #[error("chunks contain disjoint lists")]
-    ChunksContainDisjointLists,
-    #[error("no max chunk id")]
-    NoMaxChunkId,
-    #[error("duplicate chunk id")]
-    DuplicateChunkId,
-    #[error("unable to load chunk")]
-    UnableToLoadChunk,
-    #[error("no event id")]
-    NoEventId,
-    #[error("duplicate event id")]
-    DuplicateEventId,
-    #[error("duplicate gap id")]
-    DuplicateGapId,
-    #[error("gap not found")]
-    GapNotFound,
-    #[error("media store: {0}")]
-    MediaStore(#[from] EventCacheStoreError),
-    #[error("transaction: {0}")]
-    Transaction(IndexeddbEventCacheStoreTransactionError),
-}
-
-impl From<web_sys::DomException> for IndexeddbEventCacheStoreError {
-    fn from(frm: web_sys::DomException) -> IndexeddbEventCacheStoreError {
-        IndexeddbEventCacheStoreError::DomException {
-            name: frm.name(),
-            message: frm.message(),
-            code: frm.code(),
-        }
-    }
-}
-
-impl From<serde_wasm_bindgen::Error> for IndexeddbEventCacheStoreError {
-    fn from(e: serde_wasm_bindgen::Error) -> Self {
-        IndexeddbEventCacheStoreError::Json(serde::de::Error::custom(e.to_string()))
-    }
-}
-
-impl From<IndexeddbEventCacheStoreError> for EventCacheStoreError {
-    fn from(e: IndexeddbEventCacheStoreError) -> Self {
-        match e {
-            IndexeddbEventCacheStoreError::MediaStore(e) => e,
-            IndexeddbEventCacheStoreError::Json(e) => EventCacheStoreError::Serialization(e),
-            // TODO: This should use `EventCacheStoreError::backend()` but that requires `Send` and
-            // `Sync` which should not apply in `wasm` targets
-            _ => EventCacheStoreError::InvalidData { details: e.to_string() },
-        }
-    }
-}
-
-impl From<IndexedEventError> for IndexeddbEventCacheStoreError {
-    fn from(value: IndexedEventError) -> Self {
-        match value {
-            IndexedEventError::NoEventId => Self::NoEventId,
-            IndexedEventError::CryptoStore(e) => Self::CryptoStoreError(e),
-        }
-    }
-}
-
-impl From<IndexeddbEventCacheStoreSerializerError<IndexeddbSerializerError>>
-    for IndexeddbEventCacheStoreError
-{
-    fn from(value: IndexeddbEventCacheStoreSerializerError<IndexeddbSerializerError>) -> Self {
-        match value {
-            IndexeddbEventCacheStoreSerializerError::Indexing(e) => match e {
-                IndexeddbSerializerError::Serialization(e) => e.into(),
-                IndexeddbSerializerError::DomException { code, name, message } => {
-                    Self::DomException { name, message, code }
-                }
-                IndexeddbSerializerError::CryptoStoreError(e) => e.into(),
-            },
-            IndexeddbEventCacheStoreSerializerError::Serialization(e) => e.into(),
-        }
-    }
-}
-
-impl From<IndexeddbEventCacheStoreTransactionError> for IndexeddbEventCacheStoreError {
-    fn from(value: IndexeddbEventCacheStoreTransactionError) -> Self {
-        match value {
-            IndexeddbEventCacheStoreTransactionError::DomException { code, name, message } => {
-                Self::DomException { name, message, code }
-            }
-            e => Self::Transaction(e),
-        }
-    }
-}
-
-type Result<T, E = IndexeddbEventCacheStoreError> = std::result::Result<T, E>;
-
-#[derive(Debug)]
-pub struct IndexeddbEventCacheStore {
-    inner: IdbDatabase,
-    serializer: IndexeddbEventCacheStoreSerializer,
-    media_store: MemoryStore,
-}
-
-impl IndexeddbEventCacheStore {
-    pub fn builder() -> IndexeddbEventCacheStoreBuilder {
-        IndexeddbEventCacheStoreBuilder::new()
-    }
-
-=======
+mod builder;
+mod error;
+#[cfg(test)]
+mod integration_tests;
+mod migrations;
+mod serializer;
+mod transaction;
+mod types;
+
 pub use builder::IndexeddbEventCacheStoreBuilder;
 pub use error::IndexeddbEventCacheStoreError;
 
@@ -241,7 +85,6 @@
     /// Initializes a new transaction on the underlying IndexedDB database and
     /// returns a handle which can be used to combine database operations
     /// into an atomic unit.
->>>>>>> d68895f2
     pub fn transaction<'a>(
         &'a self,
         stores: &[&str],
@@ -265,11 +108,7 @@
 #[cfg(target_arch = "wasm32")]
 macro_rules! impl_event_cache_store {
     ( $($body:tt)* ) => {
-<<<<<<< HEAD
-        #[async_trait(?Send)]
-=======
         #[async_trait::async_trait(?Send)]
->>>>>>> d68895f2
         impl EventCacheStore for IndexeddbEventCacheStore {
             type Error = IndexeddbEventCacheStoreError;
 
@@ -288,17 +127,12 @@
 }
 
 impl_event_cache_store! {
-<<<<<<< HEAD
-    /// Try to take a lock using the given store.
-=======
->>>>>>> d68895f2
     async fn try_take_leased_lock(
         &self,
         lease_duration_ms: u32,
         key: &str,
         holder: &str,
     ) -> Result<bool, IndexeddbEventCacheStoreError> {
-<<<<<<< HEAD
         let key = JsValue::from_str(key);
         let txn =
             self.inner.transaction_on_one_with_mode(keys::CORE, IdbTransactionMode::Readwrite)?;
@@ -333,26 +167,12 @@
         }
     }
 
-    /// An [`Update`] reflects an operation that has happened inside a linked
-    /// chunk. The linked chunk is used by the event cache to store the events
-    /// in-memory. This method aims at forwarding this update inside this store.
-=======
-        self.memory_store
-            .try_take_leased_lock(lease_duration_ms, key, holder)
-            .await
-            .map_err(IndexeddbEventCacheStoreError::MemoryStore)
-    }
-
->>>>>>> d68895f2
     async fn handle_linked_chunk_updates(
         &self,
         linked_chunk_id: LinkedChunkId<'_>,
         updates: Vec<Update<Event, Gap>>,
     ) -> Result<(), IndexeddbEventCacheStoreError> {
-<<<<<<< HEAD
-=======
         let linked_chunk_id = linked_chunk_id.to_owned();
->>>>>>> d68895f2
         let room_id = linked_chunk_id.room_id();
 
         let transaction = self.transaction(
@@ -410,7 +230,7 @@
 
                     for (i, item) in items.into_iter().enumerate() {
                         transaction
-                            .add_item(
+                            .put_event(
                                 room_id,
                                 &types::Event::InBand(InBandEvent {
                                     content: item,
@@ -470,23 +290,13 @@
         Ok(())
     }
 
-<<<<<<< HEAD
-    /// Return all the raw components of a linked chunk, so the caller may
-    /// reconstruct the linked chunk later.
-    #[doc(hidden)]
-=======
->>>>>>> d68895f2
     async fn load_all_chunks(
         &self,
         linked_chunk_id: LinkedChunkId<'_>,
     ) -> Result<Vec<RawChunk<Event, Gap>>, IndexeddbEventCacheStoreError> {
-<<<<<<< HEAD
-        let room_id = linked_chunk_id.room_id();
-=======
         let linked_chunk_id = linked_chunk_id.to_owned();
         let room_id = linked_chunk_id.room_id();
 
->>>>>>> d68895f2
         let transaction = self.transaction(
             &[keys::LINKED_CHUNKS, keys::GAPS, keys::EVENTS],
             IdbTransactionMode::Readwrite,
@@ -505,23 +315,33 @@
         Ok(raw_chunks)
     }
 
-<<<<<<< HEAD
-    /// Load the last chunk of the `LinkedChunk` holding all events of the room
-    /// identified by `room_id`.
-    ///
-    /// This is used to iteratively load events for the `EventCache`.
-=======
     async fn load_all_chunks_metadata(
         &self,
         linked_chunk_id: LinkedChunkId<'_>,
     ) -> Result<Vec<ChunkMetadata>, IndexeddbEventCacheStoreError> {
-        self.memory_store
-            .load_all_chunks_metadata(linked_chunk_id)
-            .await
-            .map_err(IndexeddbEventCacheStoreError::MemoryStore)
-    }
-
->>>>>>> d68895f2
+        let linked_chunk_id = linked_chunk_id.to_owned();
+        let room_id = linked_chunk_id.room_id();
+
+        let transaction = self.transaction(
+            &[keys::LINKED_CHUNKS, keys::GAPS, keys::EVENTS],
+            IdbTransactionMode::Readwrite,
+        )?;
+
+        let mut raw_chunks = Vec::new();
+        let chunks = transaction.get_chunks_in_room(room_id).await?;
+        for chunk in chunks {
+            let chunk_id = ChunkIdentifier::new(chunk.identifier);
+            let num_items = transaction.get_events_count_by_chunk(room_id, &chunk_id).await?;
+            raw_chunks.push(ChunkMetadata {
+                num_items,
+                previous: chunk.previous.map(ChunkIdentifier::new),
+                identifier: ChunkIdentifier::new(chunk.identifier),
+                next: chunk.next.map(ChunkIdentifier::new),
+            });
+        }
+        Ok(raw_chunks)
+    }
+
     async fn load_last_chunk(
         &self,
         linked_chunk_id: LinkedChunkId<'_>,
@@ -529,7 +349,7 @@
         (Option<RawChunk<Event, Gap>>, ChunkIdentifierGenerator),
         IndexeddbEventCacheStoreError,
     > {
-<<<<<<< HEAD
+        let linked_chunk_id = linked_chunk_id.to_owned();
         let room_id = linked_chunk_id.room_id();
         let transaction = self.transaction(
             &[keys::LINKED_CHUNKS, keys::EVENTS, keys::GAPS],
@@ -563,25 +383,12 @@
         }
     }
 
-    /// Load the chunk before the chunk identified by `before_chunk_identifier`
-    /// of the `LinkedChunk` holding all events of the room identified by
-    /// `room_id`
-    ///
-    /// This is used to iteratively load events for the `EventCache`.
-=======
-        self.memory_store
-            .load_last_chunk(linked_chunk_id)
-            .await
-            .map_err(IndexeddbEventCacheStoreError::MemoryStore)
-    }
-
->>>>>>> d68895f2
     async fn load_previous_chunk(
         &self,
         linked_chunk_id: LinkedChunkId<'_>,
         before_chunk_identifier: ChunkIdentifier,
     ) -> Result<Option<RawChunk<Event, Gap>>, IndexeddbEventCacheStoreError> {
-<<<<<<< HEAD
+        let linked_chunk_id = linked_chunk_id.to_owned();
         let room_id = linked_chunk_id.room_id();
         let transaction = self.transaction(
             &[keys::LINKED_CHUNKS, keys::EVENTS, keys::GAPS],
@@ -596,16 +403,6 @@
         Ok(None)
     }
 
-    /// Clear persisted events for all the rooms.
-    ///
-    /// This will empty and remove all the linked chunks stored previously,
-    /// using the above [`Self::handle_linked_chunk_updates`] methods. It
-    /// must *also* delete all the events' content, if they were stored in a
-    /// separate table.
-    ///
-    /// ⚠ This is meant only for super specific use cases, where there shouldn't
-    /// be any live in-memory linked chunks. In general, prefer using
-    /// `EventCache::clear_all_rooms()` from the common SDK crate.
     async fn clear_all_linked_chunks(&self) -> Result<(), IndexeddbEventCacheStoreError> {
         let transaction = self.transaction(
             &[keys::LINKED_CHUNKS, keys::EVENTS, keys::GAPS],
@@ -618,33 +415,16 @@
         Ok(())
     }
 
-    /// Given a set of event IDs, return the duplicated events along with their
-    /// position if there are any.
-=======
-        self.memory_store
-            .load_previous_chunk(linked_chunk_id, before_chunk_identifier)
-            .await
-            .map_err(IndexeddbEventCacheStoreError::MemoryStore)
-    }
-
-    async fn clear_all_linked_chunks(&self) -> Result<(), IndexeddbEventCacheStoreError> {
-        self.memory_store
-            .clear_all_linked_chunks()
-            .await
-            .map_err(IndexeddbEventCacheStoreError::MemoryStore)
-    }
-
->>>>>>> d68895f2
     async fn filter_duplicated_events(
         &self,
         linked_chunk_id: LinkedChunkId<'_>,
         events: Vec<OwnedEventId>,
     ) -> Result<Vec<(OwnedEventId, Position)>, IndexeddbEventCacheStoreError> {
-<<<<<<< HEAD
         if events.is_empty() {
             return Ok(Vec::new());
         }
 
+        let linked_chunk_id = linked_chunk_id.to_owned();
         let room_id = linked_chunk_id.room_id();
         let transaction = self.transaction(&[keys::EVENTS], IdbTransactionMode::Readonly)?;
         let mut duplicated = Vec::new();
@@ -658,48 +438,25 @@
         Ok(duplicated)
     }
 
-    /// Find an event by its ID.
-=======
-        self.memory_store
-            .filter_duplicated_events(linked_chunk_id, events)
-            .await
-            .map_err(IndexeddbEventCacheStoreError::MemoryStore)
-    }
-
->>>>>>> d68895f2
     async fn find_event(
         &self,
         room_id: &RoomId,
         event_id: &EventId,
     ) -> Result<Option<Event>, IndexeddbEventCacheStoreError> {
-<<<<<<< HEAD
         let transaction = self.transaction(&[keys::EVENTS], IdbTransactionMode::Readonly)?;
         transaction
             .get_event_by_id(room_id, &event_id.to_owned())
             .await
-            .map(|ok| ok.map(|some| some.take_content()))
+            .map(|ok| ok.map(Into::into))
             .map_err(Into::into)
     }
 
-    /// Find all the events that relate to a given event.
-    ///
-    /// An additional filter can be provided to only retrieve related events for
-    /// a certain relationship.
-=======
-        self.memory_store
-            .find_event(room_id, event_id)
-            .await
-            .map_err(IndexeddbEventCacheStoreError::MemoryStore)
-    }
-
->>>>>>> d68895f2
     async fn find_event_relations(
         &self,
         room_id: &RoomId,
         event_id: &EventId,
-<<<<<<< HEAD
         filter: Option<&[RelationType]>,
-    ) -> Result<Vec<Event>, IndexeddbEventCacheStoreError> {
+    ) -> Result<Vec<(Event, Option<Position>)>, IndexeddbEventCacheStoreError> {
         let transaction = self.transaction(&[keys::EVENTS], IdbTransactionMode::Readonly)?;
 
         let mut related_events = Vec::new();
@@ -707,10 +464,10 @@
             Some(relation_types) if !relation_types.is_empty() => {
                 for relation_type in relation_types {
                     let relation = (event_id.to_owned(), relation_type.clone());
-                    let events =
-                        transaction.get_events_by_relation(room_id, &relation).await?;
+                    let events = transaction.get_events_by_relation(room_id, &relation).await?;
                     for event in events {
-                        related_events.push(event.take_content());
+                        let position = event.position().map(Into::into);
+                        related_events.push((event.into(), position));
                     }
                 }
             }
@@ -718,47 +475,26 @@
                 for event in
                     transaction.get_events_by_related_event(room_id, &event_id.to_owned()).await?
                 {
-                    related_events.push(event.take_content());
-                }
-            }
-        };
+                    let position = event.position().map(Into::into);
+                    related_events.push((event.into(), position));
+                }
+            }
+        }
         Ok(related_events)
     }
 
-    /// Save an event, that might or might not be part of an existing linked
-    /// chunk.
-    ///
-    /// If the event has no event id, it will not be saved, and the function
-    /// must return an Ok result early.
-    ///
-    /// If the event was already stored with the same id, it must be replaced,
-    /// without causing an error.
-=======
-        filters: Option<&[RelationType]>,
-    ) -> Result<Vec<(Event, Option<Position>)>, IndexeddbEventCacheStoreError> {
-        self.memory_store
-            .find_event_relations(room_id, event_id, filters)
-            .await
-            .map_err(IndexeddbEventCacheStoreError::MemoryStore)
-    }
-
->>>>>>> d68895f2
     async fn save_event(
         &self,
         room_id: &RoomId,
         event: Event,
     ) -> Result<(), IndexeddbEventCacheStoreError> {
-<<<<<<< HEAD
         let Some(event_id) = event.event_id() else {
             error!(%room_id, "Trying to save an event with no ID");
             return Ok(());
         };
         let transaction = self.transaction(&[keys::EVENTS], IdbTransactionMode::Readwrite)?;
         let event = match transaction.get_event_by_id(room_id, &event_id).await? {
-            Some(mut inner) => {
-                let _ = inner.replace_content(event);
-                inner
-            }
+            Some(mut inner) => inner.set_content(event),
             None => types::Event::OutOfBand(OutOfBandEvent { content: event, position: () }),
         };
         transaction.put_item(room_id, &event).await?;
@@ -766,206 +502,73 @@
         Ok(())
     }
 
-    /// Add a media file's content in the media store.
-    ///
-    /// # Arguments
-    ///
-    /// * `request` - The `MediaRequest` of the file.
-    ///
-    /// * `content` - The content of the file.
-=======
-        self.memory_store
-            .save_event(room_id, event)
-            .await
-            .map_err(IndexeddbEventCacheStoreError::MemoryStore)
-    }
-
->>>>>>> d68895f2
     async fn add_media_content(
         &self,
         request: &MediaRequestParameters,
         content: Vec<u8>,
         ignore_policy: IgnoreMediaRetentionPolicy,
     ) -> Result<(), IndexeddbEventCacheStoreError> {
-<<<<<<< HEAD
-        self.media_store
+        self.memory_store
             .add_media_content(request, content, ignore_policy)
             .await
-            .map_err(Into::into)
-    }
-
-    /// Replaces the given media's content key with another one.
-    ///
-    /// This should be used whenever a temporary (local) MXID has been used, and
-    /// it must now be replaced with its actual remote counterpart (after
-    /// uploading some content, or creating an empty MXC URI).
-    ///
-    /// ⚠ No check is performed to ensure that the media formats are consistent,
-    /// i.e. it's possible to update with a thumbnail key a media that was
-    /// keyed as a file before. The caller is responsible of ensuring that
-    /// the replacement makes sense, according to their use case.
-    ///
-    /// This should not raise an error when the `from` parameter points to an
-    /// unknown media, and it should silently continue in this case.
-    ///
-    /// # Arguments
-    ///
-    /// * `from` - The previous `MediaRequest` of the file.
-    ///
-    /// * `to` - The new `MediaRequest` of the file.
-=======
-        self.memory_store
-            .add_media_content(request, content, ignore_policy)
-            .await
-            .map_err(IndexeddbEventCacheStoreError::MemoryStore)
-    }
-
->>>>>>> d68895f2
+            .map_err(IndexeddbEventCacheStoreError::MemoryStore)
+    }
+
     async fn replace_media_key(
         &self,
         from: &MediaRequestParameters,
         to: &MediaRequestParameters,
     ) -> Result<(), IndexeddbEventCacheStoreError> {
-<<<<<<< HEAD
-        self.media_store.replace_media_key(from, to).await.map_err(Into::into)
-    }
-
-    /// Get a media file's content out of the media store.
-    ///
-    /// # Arguments
-    ///
-    /// * `request` - The `MediaRequest` of the file.
-=======
         self.memory_store
             .replace_media_key(from, to)
             .await
             .map_err(IndexeddbEventCacheStoreError::MemoryStore)
     }
 
->>>>>>> d68895f2
     async fn get_media_content(
         &self,
         request: &MediaRequestParameters,
     ) -> Result<Option<Vec<u8>>, IndexeddbEventCacheStoreError> {
-<<<<<<< HEAD
-        self.media_store.get_media_content(request).await.map_err(Into::into)
-    }
-
-    /// Remove a media file's content from the media store.
-    ///
-    /// # Arguments
-    ///
-    /// * `request` - The `MediaRequest` of the file.
-=======
         self.memory_store
             .get_media_content(request)
             .await
             .map_err(IndexeddbEventCacheStoreError::MemoryStore)
     }
 
->>>>>>> d68895f2
     async fn remove_media_content(
         &self,
         request: &MediaRequestParameters,
     ) -> Result<(), IndexeddbEventCacheStoreError> {
-<<<<<<< HEAD
-        self.media_store.remove_media_content(request).await.map_err(Into::into)
-    }
-
-    /// Get a media file's content associated to an `MxcUri` from the
-    /// media store.
-    ///
-    /// In theory, there could be several files stored using the same URI and a
-    /// different `MediaFormat`. This API is meant to be used with a media file
-    /// that has only been stored with a single format.
-    ///
-    /// If there are several media files for a given URI in different formats,
-    /// this API will only return one of them. Which one is left as an
-    /// implementation detail.
-    ///
-    /// # Arguments
-    ///
-    /// * `uri` - The `MxcUri` of the media file.
-=======
         self.memory_store
             .remove_media_content(request)
             .await
             .map_err(IndexeddbEventCacheStoreError::MemoryStore)
     }
 
->>>>>>> d68895f2
     async fn get_media_content_for_uri(
         &self,
         uri: &MxcUri,
     ) -> Result<Option<Vec<u8>>, IndexeddbEventCacheStoreError> {
-<<<<<<< HEAD
-        self.media_store.get_media_content_for_uri(uri).await.map_err(Into::into)
-    }
-
-    /// Remove all the media files' content associated to an `MxcUri` from the
-    /// media store.
-    ///
-    /// This should not raise an error when the `uri` parameter points to an
-    /// unknown media, and it should return an Ok result in this case.
-    ///
-    /// # Arguments
-    ///
-    /// * `uri` - The `MxcUri` of the media files.
-=======
         self.memory_store
             .get_media_content_for_uri(uri)
             .await
             .map_err(IndexeddbEventCacheStoreError::MemoryStore)
     }
 
->>>>>>> d68895f2
     async fn remove_media_content_for_uri(
         &self,
         uri: &MxcUri,
     ) -> Result<(), IndexeddbEventCacheStoreError> {
-<<<<<<< HEAD
-        self.media_store.remove_media_content_for_uri(uri).await.map_err(Into::into)
-    }
-
-    /// Set the `MediaRetentionPolicy` to use for deciding whether to store or
-    /// keep media content.
-    ///
-    /// # Arguments
-    ///
-    /// * `policy` - The `MediaRetentionPolicy` to use.
-=======
         self.memory_store
             .remove_media_content_for_uri(uri)
             .await
             .map_err(IndexeddbEventCacheStoreError::MemoryStore)
     }
 
->>>>>>> d68895f2
     async fn set_media_retention_policy(
         &self,
         policy: MediaRetentionPolicy,
     ) -> Result<(), IndexeddbEventCacheStoreError> {
-<<<<<<< HEAD
-        self.media_store.set_media_retention_policy(policy).await.map_err(Into::into)
-    }
-
-    /// Get the current `MediaRetentionPolicy`.
-    fn media_retention_policy(&self) -> MediaRetentionPolicy {
-        self.media_store.media_retention_policy()
-    }
-
-    /// Set whether the current [`MediaRetentionPolicy`] should be ignored for
-    /// the media.
-    ///
-    /// The change will be taken into account in the next cleanup.
-    ///
-    /// # Arguments
-    ///
-    /// * `request` - The `MediaRequestParameters` of the file.
-    ///
-    /// * `ignore_policy` - Whether the current `MediaRetentionPolicy` should be
-    ///   ignored.
-=======
         self.memory_store
             .set_media_retention_policy(policy)
             .await
@@ -976,748 +579,45 @@
         self.memory_store.media_retention_policy()
     }
 
->>>>>>> d68895f2
     async fn set_ignore_media_retention_policy(
         &self,
         request: &MediaRequestParameters,
         ignore_policy: IgnoreMediaRetentionPolicy,
     ) -> Result<(), IndexeddbEventCacheStoreError> {
-<<<<<<< HEAD
-        self.media_store
+        self.memory_store
             .set_ignore_media_retention_policy(request, ignore_policy)
             .await
-            .map_err(Into::into)
-    }
-
-    /// Clean up the media cache with the current `MediaRetentionPolicy`.
-    ///
-    /// If there is already an ongoing cleanup, this is a noop.
+            .map_err(IndexeddbEventCacheStoreError::MemoryStore)
+    }
+
     async fn clean_up_media_cache(&self) -> Result<(), IndexeddbEventCacheStoreError> {
-        self.media_store.clean_up_media_cache().await.map_err(Into::into)
-=======
-        self.memory_store
-            .set_ignore_media_retention_policy(request, ignore_policy)
-            .await
-            .map_err(IndexeddbEventCacheStoreError::MemoryStore)
-    }
-
-    async fn clean_up_media_cache(&self) -> Result<(), IndexeddbEventCacheStoreError> {
         self.memory_store
             .clean_up_media_cache()
             .await
             .map_err(IndexeddbEventCacheStoreError::MemoryStore)
->>>>>>> d68895f2
     }
 }
 
 #[cfg(test)]
 mod tests {
-<<<<<<< HEAD
-    use assert_matches::assert_matches;
     use matrix_sdk_base::{
-        event_cache::{
-            store::{
-                integration_tests::{check_test_event, make_test_event},
-                EventCacheStore,
-            },
-            Gap,
-        },
-        linked_chunk::{ChunkContent, ChunkIdentifier, Position, Update},
+        event_cache::store::{EventCacheStore, EventCacheStoreError},
+        event_cache_store_integration_tests, event_cache_store_integration_tests_time,
     };
-    use matrix_sdk_test::DEFAULT_TEST_ROOM_ID;
-    use ruma::room_id;
-
-    use super::*;
-
-    async fn test_linked_chunk_new_items_chunk(store: IndexeddbEventCacheStore) {
-        let linked_chunk_id = LinkedChunkId::Room(&DEFAULT_TEST_ROOM_ID);
-        let updates = vec![
-            Update::NewItemsChunk {
-                previous: None,
-                new: ChunkIdentifier::new(42),
-                next: None, // Note: the store must link the next entry itself.
-            },
-            Update::NewItemsChunk {
-                previous: Some(ChunkIdentifier::new(42)),
-                new: ChunkIdentifier::new(13),
-                next: Some(ChunkIdentifier::new(37)), /* But it's fine to explicitly pass
-                                                       * the next link ahead of time. */
-            },
-            Update::NewItemsChunk {
-                previous: Some(ChunkIdentifier::new(13)),
-                new: ChunkIdentifier::new(37),
-                next: None,
-            },
-        ];
-        store.handle_linked_chunk_updates(linked_chunk_id, updates).await.unwrap();
-
-        let mut chunks = store.load_all_chunks(linked_chunk_id).await.unwrap();
-        assert_eq!(chunks.len(), 3);
-
-        // Chunks are ordered from smaller to bigger IDs.
-        let c = chunks.remove(0);
-        assert_eq!(c.identifier, ChunkIdentifier::new(13));
-        assert_eq!(c.previous, Some(ChunkIdentifier::new(42)));
-        assert_eq!(c.next, Some(ChunkIdentifier::new(37)));
-        assert_matches!(c.content, ChunkContent::Items(events) => {
-            assert!(events.is_empty());
-        });
-
-        let c = chunks.remove(0);
-        assert_eq!(c.identifier, ChunkIdentifier::new(37));
-        assert_eq!(c.previous, Some(ChunkIdentifier::new(13)));
-        assert_eq!(c.next, None);
-        assert_matches!(c.content, ChunkContent::Items(events) => {
-            assert!(events.is_empty());
-        });
-
-        let c = chunks.remove(0);
-        assert_eq!(c.identifier, ChunkIdentifier::new(42));
-        assert_eq!(c.previous, None);
-        assert_eq!(c.next, Some(ChunkIdentifier::new(13)));
-        assert_matches!(c.content, ChunkContent::Items(events) => {
-            assert!(events.is_empty());
-        });
-    }
-
-    async fn test_add_gap_chunk_and_delete_it_immediately(store: IndexeddbEventCacheStore) {
-        let linked_chunk_id = LinkedChunkId::Room(&DEFAULT_TEST_ROOM_ID);
-        let updates = vec![Update::NewGapChunk {
-            previous: None,
-            new: ChunkIdentifier::new(1),
-            next: None,
-            gap: Gap { prev_token: "cheese".to_owned() },
-        }];
-        store.handle_linked_chunk_updates(linked_chunk_id, updates).await.unwrap();
-
-        let updates = vec![
-            Update::NewGapChunk {
-                previous: Some(ChunkIdentifier::new(1)),
-                new: ChunkIdentifier::new(3),
-                next: None,
-                gap: Gap {
-                    prev_token: "t9-4880969790_757284974_23234261_m3457690681~38.3457690701_3823363516_264464613_1459149788_11091595867_0_439828".to_owned()
-                },
-            },
-            Update::RemoveChunk(ChunkIdentifier::new(3)),
-        ];
-        store.handle_linked_chunk_updates(linked_chunk_id, updates).await.unwrap();
-
-        let chunks = store.load_all_chunks(linked_chunk_id).await.unwrap();
-        assert_eq!(chunks.len(), 1);
-    }
-
-    async fn test_linked_chunk_new_gap_chunk(store: IndexeddbEventCacheStore) {
-        let linked_chunk_id = LinkedChunkId::Room(&DEFAULT_TEST_ROOM_ID);
-        let updates = vec![Update::NewGapChunk {
-            previous: None,
-            new: ChunkIdentifier::new(42),
-            next: None,
-            gap: Gap { prev_token: "raclette".to_owned() },
-        }];
-        store.handle_linked_chunk_updates(linked_chunk_id, updates).await.unwrap();
-
-        let mut chunks = store.load_all_chunks(linked_chunk_id).await.unwrap();
-        assert_eq!(chunks.len(), 1);
-
-        // Chunks are ordered from smaller to bigger IDs.
-        let c = chunks.remove(0);
-        assert_eq!(c.identifier, ChunkIdentifier::new(42));
-        assert_eq!(c.previous, None);
-        assert_eq!(c.next, None);
-        assert_matches!(c.content, ChunkContent::Gap(gap) => {
-            assert_eq!(gap.prev_token, "raclette");
-        });
-    }
-
-    async fn test_linked_chunk_replace_item(store: IndexeddbEventCacheStore) {
-        let linked_chunk_id = LinkedChunkId::Room(&DEFAULT_TEST_ROOM_ID);
-        let updates = vec![
-            Update::NewItemsChunk { previous: None, new: ChunkIdentifier::new(42), next: None },
-            Update::PushItems {
-                at: Position::new(ChunkIdentifier::new(42), 0),
-                items: vec![
-                    make_test_event(linked_chunk_id.room_id(), "hello"),
-                    make_test_event(linked_chunk_id.room_id(), "world"),
-                ],
-            },
-            Update::ReplaceItem {
-                at: Position::new(ChunkIdentifier::new(42), 1),
-                item: make_test_event(linked_chunk_id.room_id(), "yolo"),
-            },
-        ];
-        store.handle_linked_chunk_updates(linked_chunk_id, updates).await.unwrap();
-
-        let mut chunks = store.load_all_chunks(linked_chunk_id).await.unwrap();
-        assert_eq!(chunks.len(), 1);
-
-        let c = chunks.remove(0);
-        assert_eq!(c.identifier, ChunkIdentifier::new(42));
-        assert_eq!(c.previous, None);
-        assert_eq!(c.next, None);
-        assert_matches!(c.content, ChunkContent::Items(events) => {
-            assert_eq!(events.len(), 2);
-            check_test_event(&events[0], "hello");
-            check_test_event(&events[1], "yolo");
-        });
-    }
-
-    async fn test_linked_chunk_remove_chunk(store: IndexeddbEventCacheStore) {
-        let linked_chunk_id = LinkedChunkId::Room(&DEFAULT_TEST_ROOM_ID);
-        let updates = vec![
-            Update::NewGapChunk {
-                previous: None,
-                new: ChunkIdentifier::new(42),
-                next: None,
-                gap: Gap { prev_token: "raclette".to_owned() },
-            },
-            Update::NewGapChunk {
-                previous: Some(ChunkIdentifier::new(42)),
-                new: ChunkIdentifier::new(43),
-                next: None,
-                gap: Gap { prev_token: "fondue".to_owned() },
-            },
-            Update::NewGapChunk {
-                previous: Some(ChunkIdentifier::new(43)),
-                new: ChunkIdentifier::new(44),
-                next: None,
-                gap: Gap { prev_token: "tartiflette".to_owned() },
-            },
-            Update::RemoveChunk(ChunkIdentifier::new(43)),
-        ];
-        store.handle_linked_chunk_updates(linked_chunk_id, updates).await.unwrap();
-
-        let mut chunks = store.load_all_chunks(linked_chunk_id).await.unwrap();
-        assert_eq!(chunks.len(), 2);
-
-        // Chunks are ordered from smaller to bigger IDs.
-        let c = chunks.remove(0);
-        assert_eq!(c.identifier, ChunkIdentifier::new(42));
-        assert_eq!(c.previous, None);
-        assert_eq!(c.next, Some(ChunkIdentifier::new(44)));
-        assert_matches!(c.content, ChunkContent::Gap(gap) => {
-            assert_eq!(gap.prev_token, "raclette");
-        });
-
-        let c = chunks.remove(0);
-        assert_eq!(c.identifier, ChunkIdentifier::new(44));
-        assert_eq!(c.previous, Some(ChunkIdentifier::new(42)));
-        assert_eq!(c.next, None);
-        assert_matches!(c.content, ChunkContent::Gap(gap) => {
-            assert_eq!(gap.prev_token, "tartiflette");
-        });
-    }
-
-    async fn test_linked_chunk_push_items(store: IndexeddbEventCacheStore) {
-        let linked_chunk_id = LinkedChunkId::Room(&DEFAULT_TEST_ROOM_ID);
-        let updates = vec![
-            Update::NewItemsChunk { previous: None, new: ChunkIdentifier::new(42), next: None },
-            Update::PushItems {
-                at: Position::new(ChunkIdentifier::new(42), 0),
-                items: vec![
-                    make_test_event(linked_chunk_id.room_id(), "hello"),
-                    make_test_event(linked_chunk_id.room_id(), "world"),
-                ],
-            },
-            Update::PushItems {
-                at: Position::new(ChunkIdentifier::new(42), 2),
-                items: vec![make_test_event(linked_chunk_id.room_id(), "who?")],
-            },
-        ];
-        store.handle_linked_chunk_updates(linked_chunk_id, updates).await.unwrap();
-
-        let mut chunks = store.load_all_chunks(linked_chunk_id).await.unwrap();
-        assert_eq!(chunks.len(), 1);
-
-        let c = chunks.remove(0);
-        assert_eq!(c.identifier, ChunkIdentifier::new(42));
-        assert_eq!(c.previous, None);
-        assert_eq!(c.next, None);
-        assert_matches!(c.content, ChunkContent::Items(events) => {
-            assert_eq!(events.len(), 3);
-            check_test_event(&events[0], "hello");
-            check_test_event(&events[1], "world");
-            check_test_event(&events[2], "who?");
-        });
-    }
-
-    async fn test_linked_chunk_remove_item(store: IndexeddbEventCacheStore) {
-        let linked_chunk_id = LinkedChunkId::Room(&DEFAULT_TEST_ROOM_ID);
-        let updates = vec![
-            Update::NewItemsChunk { previous: None, new: ChunkIdentifier::new(42), next: None },
-            Update::PushItems {
-                at: Position::new(ChunkIdentifier::new(42), 0),
-                items: vec![
-                    make_test_event(linked_chunk_id.room_id(), "hello"),
-                    make_test_event(linked_chunk_id.room_id(), "world"),
-                ],
-            },
-            Update::RemoveItem { at: Position::new(ChunkIdentifier::new(42), 0) },
-        ];
-        store.handle_linked_chunk_updates(linked_chunk_id, updates).await.unwrap();
-
-        let mut chunks = store.load_all_chunks(linked_chunk_id).await.unwrap();
-        assert_eq!(chunks.len(), 1);
-
-        let c = chunks.remove(0);
-        assert_eq!(c.identifier, ChunkIdentifier::new(42));
-        assert_eq!(c.previous, None);
-        assert_eq!(c.next, None);
-        assert_matches!(c.content, ChunkContent::Items(events) => {
-            assert_eq!(events.len(), 1);
-            check_test_event(&events[0], "world");
-        });
-    }
-
-    async fn test_linked_chunk_detach_last_items(store: IndexeddbEventCacheStore) {
-        let linked_chunk_id = LinkedChunkId::Room(&DEFAULT_TEST_ROOM_ID);
-        let updates = vec![
-            Update::NewItemsChunk { previous: None, new: ChunkIdentifier::new(42), next: None },
-            Update::PushItems {
-                at: Position::new(ChunkIdentifier::new(42), 0),
-                items: vec![
-                    make_test_event(linked_chunk_id.room_id(), "hello"),
-                    make_test_event(linked_chunk_id.room_id(), "world"),
-                    make_test_event(linked_chunk_id.room_id(), "howdy"),
-                ],
-            },
-            Update::DetachLastItems { at: Position::new(ChunkIdentifier::new(42), 1) },
-        ];
-        store.handle_linked_chunk_updates(linked_chunk_id, updates).await.unwrap();
-
-        let mut chunks = store.load_all_chunks(linked_chunk_id).await.unwrap();
-        assert_eq!(chunks.len(), 1);
-
-        let c = chunks.remove(0);
-        assert_eq!(c.identifier, ChunkIdentifier::new(42));
-        assert_eq!(c.previous, None);
-        assert_eq!(c.next, None);
-        assert_matches!(c.content, ChunkContent::Items(events) => {
-            assert_eq!(events.len(), 1);
-            check_test_event(&events[0], "hello");
-        });
-    }
-
-    async fn test_linked_chunk_start_end_reattach_items(store: IndexeddbEventCacheStore) {
-        let linked_chunk_id = LinkedChunkId::Room(&DEFAULT_TEST_ROOM_ID);
-        // Same updates and checks as test_linked_chunk_push_items, but with extra
-        // `StartReattachItems` and `EndReattachItems` updates, which must have no
-        // effects.
-        let updates = vec![
-            Update::NewItemsChunk { previous: None, new: ChunkIdentifier::new(42), next: None },
-            Update::PushItems {
-                at: Position::new(ChunkIdentifier::new(42), 0),
-                items: vec![
-                    make_test_event(linked_chunk_id.room_id(), "hello"),
-                    make_test_event(linked_chunk_id.room_id(), "world"),
-                    make_test_event(linked_chunk_id.room_id(), "howdy"),
-                ],
-            },
-            Update::StartReattachItems,
-            Update::EndReattachItems,
-        ];
-        store.handle_linked_chunk_updates(linked_chunk_id, updates).await.unwrap();
-
-        let mut chunks = store.load_all_chunks(linked_chunk_id).await.unwrap();
-        assert_eq!(chunks.len(), 1);
-
-        let c = chunks.remove(0);
-        assert_eq!(c.identifier, ChunkIdentifier::new(42));
-        assert_eq!(c.previous, None);
-        assert_eq!(c.next, None);
-        assert_matches!(c.content, ChunkContent::Items(events) => {
-            assert_eq!(events.len(), 3);
-            check_test_event(&events[0], "hello");
-            check_test_event(&events[1], "world");
-            check_test_event(&events[2], "howdy");
-        });
-    }
-
-    async fn test_linked_chunk_clear(store: IndexeddbEventCacheStore) {
-        let linked_chunk_id = LinkedChunkId::Room(&DEFAULT_TEST_ROOM_ID);
-        let updates = vec![
-            Update::NewItemsChunk { previous: None, new: ChunkIdentifier::new(42), next: None },
-            Update::NewGapChunk {
-                previous: Some(ChunkIdentifier::new(42)),
-                new: ChunkIdentifier::new(54),
-                next: None,
-                gap: Gap { prev_token: "fondue".to_owned() },
-            },
-            Update::PushItems {
-                at: Position::new(ChunkIdentifier::new(42), 0),
-                items: vec![
-                    make_test_event(linked_chunk_id.room_id(), "hello"),
-                    make_test_event(linked_chunk_id.room_id(), "world"),
-                    make_test_event(linked_chunk_id.room_id(), "howdy"),
-                ],
-            },
-            Update::Clear,
-        ];
-        store.handle_linked_chunk_updates(linked_chunk_id, updates).await.unwrap();
-
-        let chunks = store.load_all_chunks(linked_chunk_id).await.unwrap();
-        assert!(chunks.is_empty());
-    }
-
-    async fn test_linked_chunk_multiple_rooms(store: IndexeddbEventCacheStore) {
-        // Check that applying updates to one room doesn't affect the others.
-        // Use the same chunk identifier in both rooms to battle-test search.
-        let linked_chunk_id1 = LinkedChunkId::Room(room_id!("!realcheeselovers:raclette.fr"));
-        let updates1 = vec![
-            Update::NewItemsChunk { previous: None, new: ChunkIdentifier::new(42), next: None },
-            Update::PushItems {
-                at: Position::new(ChunkIdentifier::new(42), 0),
-                items: vec![
-                    make_test_event(linked_chunk_id1.room_id(), "best cheese is raclette"),
-                    make_test_event(linked_chunk_id1.room_id(), "obviously"),
-                ],
-            },
-        ];
-        store.handle_linked_chunk_updates(linked_chunk_id1, updates1).await.unwrap();
-
-        let linked_chunk_id2 = LinkedChunkId::Room(room_id!("!realcheeselovers:fondue.ch"));
-        let updates2 = vec![
-            Update::NewItemsChunk { previous: None, new: ChunkIdentifier::new(42), next: None },
-            Update::PushItems {
-                at: Position::new(ChunkIdentifier::new(42), 0),
-                items: vec![make_test_event(linked_chunk_id1.room_id(), "beaufort is the best")],
-            },
-        ];
-        store.handle_linked_chunk_updates(linked_chunk_id2, updates2).await.unwrap();
-
-        // Check chunks from room 1.
-        let mut chunks1 = store.load_all_chunks(linked_chunk_id1).await.unwrap();
-        assert_eq!(chunks1.len(), 1);
-
-        let c = chunks1.remove(0);
-        assert_matches!(c.content, ChunkContent::Items(events) => {
-            assert_eq!(events.len(), 2);
-            check_test_event(&events[0], "best cheese is raclette");
-            check_test_event(&events[1], "obviously");
-        });
-
-        // Check chunks from room 2.
-        let mut chunks2 = store.load_all_chunks(linked_chunk_id2).await.unwrap();
-        assert_eq!(chunks2.len(), 1);
-
-        let c = chunks2.remove(0);
-        assert_matches!(c.content, ChunkContent::Items(events) => {
-            assert_eq!(events.len(), 1);
-            check_test_event(&events[0], "beaufort is the best");
-        });
-    }
-
-    async fn test_linked_chunk_update_is_a_transaction(store: IndexeddbEventCacheStore) {
-        let linked_chunk_id = LinkedChunkId::Room(*DEFAULT_TEST_ROOM_ID);
-        // Trigger a violation of the unique constraint on the (room id, chunk id)
-        // couple.
-        let updates = vec![
-            Update::NewItemsChunk { previous: None, new: ChunkIdentifier::new(42), next: None },
-            Update::NewItemsChunk { previous: None, new: ChunkIdentifier::new(42), next: None },
-        ];
-        let err = store.handle_linked_chunk_updates(linked_chunk_id, updates).await.unwrap_err();
-
-        // The operation fails with a constraint violation error.
-        assert_matches!(err, IndexeddbEventCacheStoreError::DomException { .. });
-
-        // If the updates have been handled transactionally, then no new chunks should
-        // have been added; failure of the second update leads to the first one being
-        // rolled back.
-        let chunks = store.load_all_chunks(linked_chunk_id).await.unwrap();
-        assert!(chunks.is_empty());
-    }
-
-    async fn test_filter_duplicate_events_no_events(store: IndexeddbEventCacheStore) {
-        let linked_chunk_id = LinkedChunkId::Room(*DEFAULT_TEST_ROOM_ID);
-        let duplicates = store.filter_duplicated_events(linked_chunk_id, Vec::new()).await.unwrap();
-        assert!(duplicates.is_empty());
-    }
-
-    async fn test_load_last_chunk(store: IndexeddbEventCacheStore) {
-        let linked_chunk_id = LinkedChunkId::Room(room_id!("!r0:matrix.org"));
-        let event = |msg: &str| make_test_event(linked_chunk_id.room_id(), msg);
-
-        // Case #1: no last chunk.
-        let (last_chunk, chunk_identifier_generator) =
-            store.load_last_chunk(linked_chunk_id).await.unwrap();
-        assert!(last_chunk.is_none());
-        assert_eq!(chunk_identifier_generator.current(), 0);
-
-        // Case #2: only one chunk is present.
-        let updates = vec![
-            Update::NewItemsChunk { previous: None, new: ChunkIdentifier::new(42), next: None },
-            Update::PushItems {
-                at: Position::new(ChunkIdentifier::new(42), 0),
-                items: vec![event("saucisse de morteau"), event("comté")],
-            },
-        ];
-        store.handle_linked_chunk_updates(linked_chunk_id, updates).await.unwrap();
-
-        let (last_chunk, chunk_identifier_generator) =
-            store.load_last_chunk(linked_chunk_id).await.unwrap();
-        assert_matches!(last_chunk, Some(last_chunk) => {
-            assert_eq!(last_chunk.identifier, 42);
-            assert!(last_chunk.previous.is_none());
-            assert!(last_chunk.next.is_none());
-            assert_matches!(last_chunk.content, ChunkContent::Items(items) => {
-                assert_eq!(items.len(), 2);
-                check_test_event(&items[0], "saucisse de morteau");
-                check_test_event(&items[1], "comté");
-            });
-        });
-        assert_eq!(chunk_identifier_generator.current(), 42);
-
-        // Case #3: more chunks are present.
-        let updates = vec![
-            Update::NewItemsChunk {
-                previous: Some(ChunkIdentifier::new(42)),
-                new: ChunkIdentifier::new(7),
-                next: None,
-            },
-            Update::PushItems {
-                at: Position::new(ChunkIdentifier::new(7), 0),
-                items: vec![event("fondue"), event("gruyère"), event("mont d'or")],
-            },
-        ];
-        store.handle_linked_chunk_updates(linked_chunk_id, updates).await.unwrap();
-
-        let (last_chunk, chunk_identifier_generator) =
-            store.load_last_chunk(linked_chunk_id).await.unwrap();
-        assert_matches!(last_chunk, Some(last_chunk) => {
-            assert_eq!(last_chunk.identifier, 7);
-            assert_matches!(last_chunk.previous, Some(previous) => {
-                assert_eq!(previous, 42);
-            });
-            assert!(last_chunk.next.is_none());
-            assert_matches!(last_chunk.content, ChunkContent::Items(items) => {
-                assert_eq!(items.len(), 3);
-                check_test_event(&items[0], "fondue");
-                check_test_event(&items[1], "gruyère");
-                check_test_event(&items[2], "mont d'or");
-            });
-        });
-        assert_eq!(chunk_identifier_generator.current(), 42);
-    }
-
-    async fn test_load_last_chunk_with_a_cycle(store: IndexeddbEventCacheStore) {
-        let linked_chunk_id = LinkedChunkId::Room(room_id!("!r0:matrix.org"));
-        let updates = vec![
-            Update::NewItemsChunk { previous: None, new: ChunkIdentifier::new(0), next: None },
-            Update::NewItemsChunk {
-                // Because `previous` connects to chunk #0, it will create a cycle.
-                // Chunk #0 will have a `next` set to chunk #1! Consequently, the last chunk
-                // **does not exist**. We have to detect this cycle.
-                previous: Some(ChunkIdentifier::new(0)),
-                new: ChunkIdentifier::new(1),
-                next: Some(ChunkIdentifier::new(0)),
-            },
-        ];
-        store.handle_linked_chunk_updates(linked_chunk_id, updates).await.unwrap();
-        store.load_last_chunk(linked_chunk_id).await.unwrap_err();
-    }
-
-    async fn test_load_previous_chunk(store: IndexeddbEventCacheStore) {
-        let linked_chunk_id = LinkedChunkId::Room(room_id!("!r0:matrix.org"));
-        let event = |msg: &str| make_test_event(linked_chunk_id.room_id(), msg);
-
-        // Case #1: no chunk at all, equivalent to having an nonexistent
-        // `before_chunk_identifier`.
-        let previous_chunk =
-            store.load_previous_chunk(linked_chunk_id, ChunkIdentifier::new(153)).await.unwrap();
-        assert!(previous_chunk.is_none());
-
-        // Case #2: there is one chunk only: we request the previous on this
-        // one, it doesn't exist.
-        let updates = vec![Update::NewItemsChunk {
-            previous: None,
-            new: ChunkIdentifier::new(42),
-            next: None,
-        }];
-        store.handle_linked_chunk_updates(linked_chunk_id, updates).await.unwrap();
-
-        let previous_chunk =
-            store.load_previous_chunk(linked_chunk_id, ChunkIdentifier::new(42)).await.unwrap();
-        assert!(previous_chunk.is_none());
-
-        // Case #3: there are two chunks.
-        let updates = vec![
-            // new chunk before the one that exists.
-            Update::NewItemsChunk {
-                previous: None,
-                new: ChunkIdentifier::new(7),
-                next: Some(ChunkIdentifier::new(42)),
-            },
-            Update::PushItems {
-                at: Position::new(ChunkIdentifier::new(7), 0),
-                items: vec![event("brigand du jorat"), event("morbier")],
-            },
-        ];
-        store.handle_linked_chunk_updates(linked_chunk_id, updates).await.unwrap();
-
-        let previous_chunk =
-            store.load_previous_chunk(linked_chunk_id, ChunkIdentifier::new(42)).await.unwrap();
-
-        assert_matches!(previous_chunk, Some(previous_chunk) => {
-            assert_eq!(previous_chunk.identifier, 7);
-            assert!(previous_chunk.previous.is_none());
-            assert_matches!(previous_chunk.next, Some(next) => {
-                assert_eq!(next, 42);
-            });
-            assert_matches!(previous_chunk.content, ChunkContent::Items(items) => {
-                assert_eq!(items.len(), 2);
-                check_test_event(&items[0], "brigand du jorat");
-                check_test_event(&items[1], "morbier");
-            });
-        });
-    }
-
-    mod unencrypted {
-        use matrix_sdk_base::{
-            event_cache::store::EventCacheStoreError, event_cache_store_integration_tests,
-            event_cache_store_integration_tests_time,
-        };
-        use matrix_sdk_test::async_test;
-        use uuid::Uuid;
-
-        use crate::IndexeddbEventCacheStore;
-=======
-    use matrix_sdk_base::event_cache::store::{EventCacheStore, EventCacheStoreError};
     use matrix_sdk_test::async_test;
     use uuid::Uuid;
 
     use crate::{
-        event_cache_store::IndexeddbEventCacheStore, event_cache_store_integration_tests,
-        indexeddb_event_cache_store_integration_tests,
+        event_cache_store::IndexeddbEventCacheStore, indexeddb_event_cache_store_integration_tests,
     };
 
     mod unencrypted {
         use super::*;
->>>>>>> d68895f2
 
         wasm_bindgen_test::wasm_bindgen_test_configure!(run_in_browser);
 
         async fn get_event_cache_store() -> Result<IndexeddbEventCacheStore, EventCacheStoreError> {
             let name = format!("test-event-cache-store-{}", Uuid::new_v4().as_hyphenated());
-<<<<<<< HEAD
-            Ok(IndexeddbEventCacheStore::builder().name(name).build().await?)
-        }
-
-        #[cfg(target_arch = "wasm32")]
-        event_cache_store_integration_tests!();
-
-        #[cfg(target_arch = "wasm32")]
-        event_cache_store_integration_tests_time!();
-
-        #[async_test]
-        async fn test_linked_chunk_new_items_chunk() {
-            let store = get_event_cache_store().await.expect("Failed to get event cache store");
-            super::test_linked_chunk_new_items_chunk(store).await
-        }
-
-        #[async_test]
-        async fn test_add_gap_chunk_and_delete_it_immediately() {
-            let store = get_event_cache_store().await.expect("Failed to get event cache store");
-            super::test_add_gap_chunk_and_delete_it_immediately(store).await
-        }
-
-        #[async_test]
-        async fn test_linked_chunk_new_gap_chunk() {
-            let store = get_event_cache_store().await.expect("Failed to get event cache store");
-            super::test_linked_chunk_new_gap_chunk(store).await
-        }
-
-        #[async_test]
-        async fn test_linked_chunk_replace_item() {
-            let store = get_event_cache_store().await.expect("Failed to get event cache store");
-            super::test_linked_chunk_replace_item(store).await
-        }
-
-        #[async_test]
-        async fn test_linked_chunk_remove_chunk() {
-            let store = get_event_cache_store().await.expect("Failed to get event cache store");
-            super::test_linked_chunk_remove_chunk(store).await
-        }
-
-        #[async_test]
-        async fn test_linked_chunk_push_items() {
-            let store = get_event_cache_store().await.expect("Failed to get event cache store");
-            super::test_linked_chunk_push_items(store).await
-        }
-
-        #[async_test]
-        async fn test_linked_chunk_remove_item() {
-            let store = get_event_cache_store().await.expect("Failed to get event cache store");
-            super::test_linked_chunk_remove_item(store).await
-        }
-
-        #[async_test]
-        async fn test_linked_chunk_detach_last_items() {
-            let store = get_event_cache_store().await.expect("Failed to get event cache store");
-            super::test_linked_chunk_detach_last_items(store).await
-        }
-
-        #[async_test]
-        async fn test_linked_chunk_start_end_reattach_items() {
-            let store = get_event_cache_store().await.expect("Failed to get event cache store");
-            super::test_linked_chunk_start_end_reattach_items(store).await
-        }
-
-        #[async_test]
-        async fn test_linked_chunk_clear() {
-            let store = get_event_cache_store().await.expect("Failed to get event cache store");
-            super::test_linked_chunk_clear(store).await
-        }
-
-        #[async_test]
-        async fn test_linked_chunk_multiple_rooms() {
-            let store = get_event_cache_store().await.expect("Failed to get event cache store");
-            super::test_linked_chunk_multiple_rooms(store).await
-        }
-
-        #[async_test]
-        async fn test_linked_chunk_update_is_a_transaction() {
-            let store = get_event_cache_store().await.expect("Failed to get event cache store");
-            super::test_linked_chunk_update_is_a_transaction(store).await
-        }
-
-        #[async_test]
-        async fn test_filter_duplicate_events_no_events() {
-            let store = get_event_cache_store().await.expect("Failed to get event cache store");
-            super::test_filter_duplicate_events_no_events(store).await
-        }
-
-        #[async_test]
-        async fn test_load_last_chunk() {
-            let store = get_event_cache_store().await.expect("Failed to get event cache store");
-            super::test_load_last_chunk(store).await
-        }
-
-        #[async_test]
-        async fn test_load_last_chunk_with_a_cycle() {
-            let store = get_event_cache_store().await.expect("Failed to get event cache store");
-            super::test_load_last_chunk_with_a_cycle(store).await
-        }
-
-        #[async_test]
-        async fn test_load_previous_chunk() {
-            let store = get_event_cache_store().await.expect("Failed to get event cache store");
-            super::test_load_previous_chunk(store).await
-        }
-    }
-
-    mod encrypted {
-        use std::sync::Arc;
-
-        use matrix_sdk_base::{
-            event_cache::store::EventCacheStoreError, event_cache_store_integration_tests,
-            event_cache_store_integration_tests_time,
-        };
-        use matrix_sdk_store_encryption::StoreCipher;
-        use matrix_sdk_test::async_test;
-        use uuid::Uuid;
-
-        use crate::IndexeddbEventCacheStore;
-=======
             Ok(IndexeddbEventCacheStore::builder().database_name(name).build().await?)
         }
 
@@ -1725,127 +625,19 @@
         event_cache_store_integration_tests!();
 
         #[cfg(target_family = "wasm")]
+        event_cache_store_integration_tests_time!();
+
+        #[cfg(target_family = "wasm")]
         indexeddb_event_cache_store_integration_tests!();
     }
 
     mod encrypted {
         use super::*;
->>>>>>> d68895f2
 
         wasm_bindgen_test::wasm_bindgen_test_configure!(run_in_browser);
 
         async fn get_event_cache_store() -> Result<IndexeddbEventCacheStore, EventCacheStoreError> {
             let name = format!("test-event-cache-store-{}", Uuid::new_v4().as_hyphenated());
-<<<<<<< HEAD
-            Ok(IndexeddbEventCacheStore::builder()
-                .name(name)
-                .store_cipher(Arc::new(StoreCipher::new()?))
-                .build()
-                .await?)
-        }
-
-        #[cfg(target_arch = "wasm32")]
-        event_cache_store_integration_tests!();
-
-        #[cfg(target_arch = "wasm32")]
-        event_cache_store_integration_tests_time!();
-
-        #[async_test]
-        async fn test_linked_chunk_new_items_chunk() {
-            let store = get_event_cache_store().await.expect("Failed to get event cache store");
-            super::test_linked_chunk_new_items_chunk(store).await
-        }
-
-        #[async_test]
-        async fn test_add_gap_chunk_and_delete_it_immediately() {
-            let store = get_event_cache_store().await.expect("Failed to get event cache store");
-            super::test_add_gap_chunk_and_delete_it_immediately(store).await
-        }
-
-        #[async_test]
-        async fn test_linked_chunk_new_gap_chunk() {
-            let store = get_event_cache_store().await.expect("Failed to get event cache store");
-            super::test_linked_chunk_new_gap_chunk(store).await
-        }
-
-        #[async_test]
-        async fn test_linked_chunk_replace_item() {
-            let store = get_event_cache_store().await.expect("Failed to get event cache store");
-            super::test_linked_chunk_replace_item(store).await
-        }
-
-        #[async_test]
-        async fn test_linked_chunk_remove_chunk() {
-            let store = get_event_cache_store().await.expect("Failed to get event cache store");
-            super::test_linked_chunk_remove_chunk(store).await
-        }
-
-        #[async_test]
-        async fn test_linked_chunk_push_items() {
-            let store = get_event_cache_store().await.expect("Failed to get event cache store");
-            super::test_linked_chunk_push_items(store).await
-        }
-
-        #[async_test]
-        async fn test_linked_chunk_remove_item() {
-            let store = get_event_cache_store().await.expect("Failed to get event cache store");
-            super::test_linked_chunk_remove_item(store).await
-        }
-
-        #[async_test]
-        async fn test_linked_chunk_detach_last_items() {
-            let store = get_event_cache_store().await.expect("Failed to get event cache store");
-            super::test_linked_chunk_detach_last_items(store).await
-        }
-
-        #[async_test]
-        async fn test_linked_chunk_start_end_reattach_items() {
-            let store = get_event_cache_store().await.expect("Failed to get event cache store");
-            super::test_linked_chunk_start_end_reattach_items(store).await
-        }
-
-        #[async_test]
-        async fn test_linked_chunk_clear() {
-            let store = get_event_cache_store().await.expect("Failed to get event cache store");
-            super::test_linked_chunk_clear(store).await
-        }
-
-        #[async_test]
-        async fn test_linked_chunk_multiple_rooms() {
-            let store = get_event_cache_store().await.expect("Failed to get event cache store");
-            super::test_linked_chunk_multiple_rooms(store).await
-        }
-
-        #[async_test]
-        async fn test_linked_chunk_update_is_a_transaction() {
-            let store = get_event_cache_store().await.expect("Failed to get event cache store");
-            super::test_linked_chunk_update_is_a_transaction(store).await
-        }
-
-        #[async_test]
-        async fn test_filter_duplicate_events_no_events() {
-            let store = get_event_cache_store().await.expect("Failed to get event cache store");
-            super::test_filter_duplicate_events_no_events(store).await
-        }
-
-        #[async_test]
-        async fn test_load_last_chunk() {
-            let store = get_event_cache_store().await.expect("Failed to get event cache store");
-            super::test_load_last_chunk(store).await
-        }
-
-        #[async_test]
-        async fn test_load_last_chunk_with_a_cycle() {
-            let store = get_event_cache_store().await.expect("Failed to get event cache store");
-            super::test_load_last_chunk_with_a_cycle(store).await
-        }
-
-        #[async_test]
-        async fn test_load_previous_chunk() {
-            let store = get_event_cache_store().await.expect("Failed to get event cache store");
-            super::test_load_previous_chunk(store).await
-        }
-=======
             Ok(IndexeddbEventCacheStore::builder().database_name(name).build().await?)
         }
 
@@ -1853,7 +645,9 @@
         event_cache_store_integration_tests!();
 
         #[cfg(target_family = "wasm")]
+        event_cache_store_integration_tests_time!();
+
+        #[cfg(target_family = "wasm")]
         indexeddb_event_cache_store_integration_tests!();
->>>>>>> d68895f2
     }
 }