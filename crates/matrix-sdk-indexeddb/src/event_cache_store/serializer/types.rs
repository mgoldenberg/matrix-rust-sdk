// Copyright 2025 The Matrix.org Foundation C.I.C.
//
// Licensed under the Apache License, Version 2.0 (the "License");
// you may not use this file except in compliance with the License.
// You may obtain a copy of the License at
//
//     http://www.apache.org/licenses/LICENSE-2.0
//
// Unless required by applicable law or agreed to in writing, software
// distributed under the License is distributed on an "AS IS" BASIS,
// WITHOUT WARRANTIES OR CONDITIONS OF ANY KIND, either express or implied.
// See the License for the specific language governing permissions and
// limitations under the License

//! Types used for (de)serialization of event cache store data.
//!
//! These types are wrappers around the types found in
//! [`crate::event_cache_store::types`] and prepare those types for
//! serialization in IndexedDB. They are constructed by extracting
//! relevant values from the inner types, storing those values in indexed
//! fields, and then storing the full types in a possibly encrypted form. This
//! allows the data to be encrypted, while still allowing for efficient querying
//! and retrieval of data.
//!
//! Each top-level type represents an object store in IndexedDB and each
//! field - except the content field - represents an index on that object store.
//! These types mimic the structure of the object stores and indices created in
//! [`crate::event_cache_store::migrations`].

use matrix_sdk_base::linked_chunk::ChunkIdentifier;
use matrix_sdk_crypto::CryptoStoreError;
<<<<<<< HEAD
use ruma::{events::relation::RelationType, OwnedEventId, RoomId};
=======
use ruma::{events::relation::RelationType, EventId, OwnedEventId, RoomId};
>>>>>>> d68895f2
use serde::{Deserialize, Serialize};
use thiserror::Error;

use crate::{
    event_cache_store::{
        migrations::current::keys,
        serializer::traits::{Indexed, IndexedKey, IndexedKeyBounds, IndexedKeyComponentBounds},
        types::{Chunk, Event, Gap, Position},
    },
    serializer::{IndexeddbSerializer, MaybeEncrypted},
};

<<<<<<< HEAD
#[derive(Debug, Copy, Clone)]
pub enum IndexedKeyRange<K> {
    Only(K),
    Bound(K, K),
=======
/// The first unicode character, and hence the lower bound for IndexedDB keys
/// (or key components) which are represented as strings.
///
/// This value is useful for constructing a key range over all strings when used
/// in conjunction with [`INDEXED_KEY_UPPER_CHARACTER`].
const INDEXED_KEY_LOWER_CHARACTER: char = '\u{0000}';

/// The last unicode character in the [Basic Multilingual Plane][1]. This seems
/// like a reasonable place to set the upper bound for IndexedDB keys (or key
/// components) which are represented as strings, though one could
/// theoretically set it to `\u{10FFFF}`.
///
/// This value is useful for constructing a key range over all strings when used
/// in conjunction with [`INDEXED_KEY_LOWER_CHARACTER`].
///
/// [1]: https://en.wikipedia.org/wiki/Plane_(Unicode)#Basic_Multilingual_Plane
const INDEXED_KEY_UPPER_CHARACTER: char = '\u{FFFF}';

/// Representation of a range of keys of type `K`. This is loosely
/// correlated with [IDBKeyRange][1], with a few differences.
///
/// Firstly, this enum only provides a single way to express a bounded range
/// which is always inclusive on both bounds. While all ranges can still be
/// represented, [`IDBKeyRange`][1] provides more flexibility in this regard.
///
/// Secondly, this enum provides a way to express the range of all keys
/// of type `K`.
///
/// [1]: https://developer.mozilla.org/en-US/docs/Web/API/IDBKeyRange
#[derive(Debug, Copy, Clone)]
pub enum IndexedKeyRange<K> {
    /// Represents a single key of type `K`.
    ///
    /// Identical to [`IDBKeyRange.only`][1].
    ///
    /// [1]: https://developer.mozilla.org/en-US/docs/Web/API/IDBKeyRange/only
    Only(K),
    /// Represents an inclusive range of keys of type `K`
    /// where the first item is the lower bound and the
    /// second item is the upper bound.
    ///
    /// Similar to [`IDBKeyRange.bound`][1].
    ///
    /// [1]: https://developer.mozilla.org/en-US/docs/Web/API/IDBKeyRange/bound
    Bound(K, K),
    /// Represents an inclusive range of all keys of type `K`.
>>>>>>> d68895f2
    All,
}

impl<C> IndexedKeyRange<&C> {
<<<<<<< HEAD
=======
    /// Encodes a range of key components of type `K::KeyComponents`
    /// into a range of keys of type `K`.
>>>>>>> d68895f2
    pub fn encoded<T, K>(
        &self,
        room_id: &RoomId,
        serializer: &IndexeddbSerializer,
    ) -> IndexedKeyRange<K>
    where
        T: Indexed,
        K: IndexedKey<T, KeyComponents = C>,
    {
        match self {
            Self::Only(components) => {
                IndexedKeyRange::Only(K::encode(room_id, components, serializer))
            }
            Self::Bound(lower, upper) => IndexedKeyRange::Bound(
                K::encode(room_id, lower, serializer),
                K::encode(room_id, upper, serializer),
            ),
            Self::All => IndexedKeyRange::All,
        }
    }
}

impl<K> From<(K, K)> for IndexedKeyRange<K> {
    fn from(value: (K, K)) -> Self {
        Self::Bound(value.0, value.1)
    }
}

impl<K> From<K> for IndexedKeyRange<K> {
    fn from(value: K) -> Self {
        Self::Only(value)
    }
}
<<<<<<< HEAD

/// A type that wraps a (de)serialized value `value` and associates it
/// with an identifier, `id`.
///
/// This is useful for (de)serializing values to/from an object store
/// and ensuring that they are well-formed, as each of the object stores
/// uses `id` as its key path.
#[derive(Debug, Deserialize, Serialize)]
pub struct ValueWithId {
    pub id: String,
    pub value: MaybeEncrypted,
}
/// The first unicode character, and hence the lower bound for IndexedDB keys
/// (or key components) which are represented as strings.
///
/// This value is useful for constructing a key range over all strings when used
/// in conjunction with [`INDEXED_KEY_UPPER_CHARACTER`].
const INDEXED_KEY_LOWER_CHARACTER: char = '\u{0000}';

/// The last unicode character in the [Basic Multilingual Plane][1]. This seems
/// like a reasonable place to set the upper bound for IndexedDB keys (or key
/// components) which are represented as strings, though one could
/// theoretically set it to `\u{10FFFF}`.
///
/// This value is useful for constructing a key range over all strings when used
/// in conjunction with [`INDEXED_KEY_LOWER_CHARACTER`].
///
/// [1]: https://en.wikipedia.org/wiki/Plane_(Unicode)#Basic_Multilingual_Plane
const INDEXED_KEY_UPPER_CHARACTER: char = '\u{FFFF}';
=======
>>>>>>> d68895f2

/// Represents the [`LINKED_CHUNKS`][1] object store.
///
/// [1]: crate::event_cache_store::migrations::v1::create_linked_chunks_object_store
#[derive(Debug, Serialize, Deserialize)]
pub struct IndexedChunk {
    /// The primary key of the object store.
    pub id: IndexedChunkIdKey,
    /// An indexed key on the object store, which represents the
    /// [`IndexedChunkIdKey`] of the next chunk in the linked list, if it
    /// exists.
    pub next: IndexedNextChunkIdKey,
    /// The (possibly) encrypted content of the chunk.
    pub content: IndexedChunkContent,
}

impl Indexed for Chunk {
    const OBJECT_STORE: &'static str = keys::LINKED_CHUNKS;

    type IndexedType = IndexedChunk;
    type Error = CryptoStoreError;

    fn to_indexed(
        &self,
        room_id: &RoomId,
        serializer: &IndexeddbSerializer,
    ) -> Result<Self::IndexedType, Self::Error> {
        Ok(IndexedChunk {
            id: <IndexedChunkIdKey as IndexedKey<Chunk>>::encode(
                room_id,
                &ChunkIdentifier::new(self.identifier),
                serializer,
            ),
            next: IndexedNextChunkIdKey::encode(
                room_id,
                &self.next.map(ChunkIdentifier::new),
                serializer,
            ),
            content: serializer.maybe_encrypt_value(self)?,
        })
    }

    fn from_indexed(
        indexed: Self::IndexedType,
        serializer: &IndexeddbSerializer,
    ) -> Result<Self, Self::Error> {
        serializer.maybe_decrypt_value(indexed.content)
    }
}

/// The value associated with the [primary key](IndexedChunk::id) of the
/// [`LINKED_CHUNKS`][1] object store, which is constructed from:
///
/// - The (possibly) encrypted Room ID
/// - The Chunk ID.
///
/// [1]: crate::event_cache_store::migrations::v1::create_linked_chunks_object_store
#[derive(Debug, Serialize, Deserialize)]
pub struct IndexedChunkIdKey(IndexedRoomId, IndexedChunkId);

impl IndexedKey<Chunk> for IndexedChunkIdKey {
    type KeyComponents = ChunkIdentifier;

    fn encode(
        room_id: &RoomId,
        chunk_id: &ChunkIdentifier,
        serializer: &IndexeddbSerializer,
    ) -> Self {
        let room_id = serializer.encode_key_as_string(keys::ROOMS, room_id);
        let chunk_id = chunk_id.index();
        Self(room_id, chunk_id)
    }
}

impl IndexedKeyComponentBounds<Chunk> for IndexedChunkIdKey {
    fn lower_key_components() -> Self::KeyComponents {
        ChunkIdentifier::new(0)
    }

    fn upper_key_components() -> Self::KeyComponents {
        ChunkIdentifier::new(js_sys::Number::MAX_SAFE_INTEGER as u64)
    }
}

pub type IndexedRoomId = String;
pub type IndexedChunkId = u64;
pub type IndexedChunkContent = MaybeEncrypted;

/// The value associated with the [`next`](IndexedChunk::next) index of the
/// [`LINKED_CHUNKS`][1] object store, which is constructed from:
///
/// - The (possibly) encrypted Room ID
/// - The Chunk ID, if there is a next chunk in the list.
///
/// Note: it would be more convenient to represent this type with an optional
/// Chunk ID, but unfortunately, this creates an issue when querying for objects
/// that don't have a `next` value, because `None` serializes to `null` which
/// is an invalid value in any part of an IndexedDB query.
///
/// Furthermore, each variant must serialize to the same type, so the `None`
/// variant must contain a non-empty tuple.
///
/// [1]: crate::event_cache_store::migrations::v1::create_linked_chunks_object_store
#[derive(Debug, Serialize, Deserialize)]
#[serde(untagged)]
pub enum IndexedNextChunkIdKey {
    /// There is no next chunk.
    None((IndexedRoomId,)),
    /// The identifier of the next chunk in the list.
    Some(IndexedChunkIdKey),
}

impl IndexedNextChunkIdKey {
    pub fn none(room_id: IndexedRoomId) -> Self {
        Self::None((room_id,))
    }
}

impl IndexedKey<Chunk> for IndexedNextChunkIdKey {
<<<<<<< HEAD
    type KeyComponents = Option<ChunkIdentifier>;

    fn index() -> Option<&'static str> {
        Some(keys::LINKED_CHUNKS_NEXT)
    }
=======
    const INDEX: Option<&'static str> = Some(keys::LINKED_CHUNKS_NEXT);

    type KeyComponents = Option<ChunkIdentifier>;
>>>>>>> d68895f2

    fn encode(
        room_id: &RoomId,
        next_chunk_id: &Option<ChunkIdentifier>,
        serializer: &IndexeddbSerializer,
    ) -> Self {
        next_chunk_id
            .map(|id| {
                Self::Some(<IndexedChunkIdKey as IndexedKey<Chunk>>::encode(
                    room_id, &id, serializer,
                ))
            })
            .unwrap_or_else(|| {
                let room_id = serializer.encode_key_as_string(keys::ROOMS, room_id);
                Self::none(room_id)
            })
    }
}

impl IndexedKeyComponentBounds<Chunk> for IndexedNextChunkIdKey {
    fn lower_key_components() -> Self::KeyComponents {
        None
    }
<<<<<<< HEAD
=======

>>>>>>> d68895f2
    fn upper_key_components() -> Self::KeyComponents {
        Some(ChunkIdentifier::new(js_sys::Number::MAX_SAFE_INTEGER as u64))
    }
}

/// Represents the [`EVENTS`][1] object store.
///
/// [1]: crate::event_cache_store::migrations::v1::create_events_object_store
#[derive(Debug, Serialize, Deserialize)]
pub struct IndexedEvent {
    /// The primary key of the object store.
    pub id: IndexedEventIdKey,
    /// An indexed key on the object store, which represents the position of the
    /// event, if it is in a chunk.
    pub position: Option<IndexedEventPositionKey>,
    /// An indexed key on the object store, which represents the relationship
    /// between this event and another event, if one exists.
    pub relation: Option<IndexedEventRelationKey>,
    /// The (possibly) encrypted content of the event.
    pub content: IndexedEventContent,
}

#[derive(Debug, Error)]
pub enum IndexedEventError {
    #[error("no event id")]
    NoEventId,
    #[error("crypto store: {0}")]
    CryptoStore(#[from] CryptoStoreError),
}

impl Indexed for Event {
    const OBJECT_STORE: &'static str = keys::EVENTS;

    type IndexedType = IndexedEvent;
    type Error = IndexedEventError;

    fn to_indexed(
        &self,
        room_id: &RoomId,
        serializer: &IndexeddbSerializer,
    ) -> Result<Self::IndexedType, Self::Error> {
        let event_id = self.event_id().ok_or(Self::Error::NoEventId)?;
        let id = IndexedEventIdKey::encode(room_id, &event_id, serializer);
        let position = self
            .position()
            .map(|position| IndexedEventPositionKey::encode(room_id, &position, serializer));
        let relation = self.relation().map(|(related_event, relation_type)| {
            IndexedEventRelationKey::encode(
                room_id,
                &(related_event, RelationType::from(relation_type)),
                serializer,
            )
        });
        Ok(IndexedEvent { id, position, relation, content: serializer.maybe_encrypt_value(self)? })
    }

    fn from_indexed(
        indexed: Self::IndexedType,
        serializer: &IndexeddbSerializer,
    ) -> Result<Self, Self::Error> {
        serializer.maybe_decrypt_value(indexed.content).map_err(Into::into)
    }
}

/// The value associated with the [primary key](IndexedEvent::id) of the
/// [`EVENTS`][1] object store, which is constructed from:
///
/// - The (possibly) encrypted Room ID
/// - The (possibly) encrypted Event ID.
///
/// [1]: crate::event_cache_store::migrations::v1::create_events_object_store
#[derive(Debug, Serialize, Deserialize)]
pub struct IndexedEventIdKey(IndexedRoomId, IndexedEventId);

impl IndexedKey<Event> for IndexedEventIdKey {
    type KeyComponents = OwnedEventId;

    fn encode(room_id: &RoomId, event_id: &OwnedEventId, serializer: &IndexeddbSerializer) -> Self {
        let room_id = serializer.encode_key_as_string(keys::ROOMS, room_id);
        let event_id = serializer.encode_key_as_string(keys::EVENTS, event_id);
<<<<<<< HEAD
        IndexedEventIdKey::new(room_id, event_id)
    }
}

impl IndexedKeyBounds<Event> for IndexedEventIdKey {
    fn lower_key(room_id: &RoomId, serializer: &IndexeddbSerializer) -> Self {
        let room_id = serializer.encode_key_as_string(keys::ROOMS, room_id);
        let event_id = String::from(INDEXED_KEY_LOWER_CHARACTER);
        Self(room_id, event_id)
    }

    fn upper_key(room_id: &RoomId, serializer: &IndexeddbSerializer) -> Self {
        let room_id = serializer.encode_key_as_string(keys::ROOMS, room_id);
        let event_id = String::from(INDEXED_KEY_UPPER_CHARACTER);
        Self(room_id, event_id)
    }
}

impl IndexedEventIdKey {
    pub fn new(room_id: IndexedRoomId, event_id: IndexedEventId) -> Self {
        Self(room_id, event_id)
=======
        Self(room_id, event_id)
    }
}

impl IndexedKeyComponentBounds<Event> for IndexedEventIdKey {
    fn lower_key_components() -> Self::KeyComponents {
        OwnedEventId::try_from(format!("${INDEXED_KEY_LOWER_CHARACTER}")).expect("valid event id")
    }

    fn upper_key_components() -> Self::KeyComponents {
        OwnedEventId::try_from(format!("${INDEXED_KEY_UPPER_CHARACTER}")).expect("valid event id")
>>>>>>> d68895f2
    }
}

pub type IndexedEventId = String;

/// The value associated with the [`position`](IndexedEvent::position) index of
/// the [`EVENTS`][1] object store, which is constructed from:
///
/// - The (possibly) encrypted Room ID
/// - The Chunk ID
/// - The index of the event in the chunk.
///
/// [1]: crate::event_cache_store::migrations::v1::create_events_object_store
#[derive(Debug, Serialize, Deserialize)]
pub struct IndexedEventPositionKey(IndexedRoomId, IndexedChunkId, IndexedEventPositionIndex);

impl IndexedKey<Event> for IndexedEventPositionKey {
<<<<<<< HEAD
    type KeyComponents = Position;

    fn index() -> Option<&'static str> {
        Some(keys::EVENTS_POSITION)
    }
=======
    const INDEX: Option<&'static str> = Some(keys::EVENTS_POSITION);

    type KeyComponents = Position;
>>>>>>> d68895f2

    fn encode(room_id: &RoomId, position: &Position, serializer: &IndexeddbSerializer) -> Self {
        let room_id = serializer.encode_key_as_string(keys::ROOMS, room_id);
        Self(room_id, position.chunk_identifier, position.index)
    }
}

impl IndexedKeyComponentBounds<Event> for IndexedEventPositionKey {
    fn lower_key_components() -> Self::KeyComponents {
        Position { chunk_identifier: 0, index: 0 }
    }

    fn upper_key_components() -> Self::KeyComponents {
        Position {
            chunk_identifier: js_sys::Number::MAX_SAFE_INTEGER as u64,
            index: js_sys::Number::MAX_SAFE_INTEGER as usize,
        }
    }
}

pub type IndexedEventPositionIndex = usize;

/// The value associated with the [`relation`](IndexedEvent::relation) index of
/// the [`EVENTS`][1] object store, which is constructed from:
///
/// - The (possibly) encrypted Room ID
/// - The (possibly) encrypted Event ID of the related event
/// - The type of relationship between the events
///
/// [1]: crate::event_cache_store::migrations::v1::create_events_object_store
#[derive(Debug, Serialize, Deserialize)]
pub struct IndexedEventRelationKey(IndexedRoomId, IndexedEventId, IndexedRelationType);

<<<<<<< HEAD
impl IndexedEventRelationKey {
    pub fn set_related_event_id(
        &self,
        related_event_id: &OwnedEventId,
        serializer: &IndexeddbSerializer,
    ) -> Self {
        let room_id = self.0.clone();
        let related_event_id =
            serializer.encode_key_as_string(keys::EVENTS_RELATION_RELATED_EVENTS, related_event_id);
        let relation_type = self.2.clone();
        Self(room_id, related_event_id, relation_type)
    }
}

impl IndexedKey<Event> for IndexedEventRelationKey {
    type KeyComponents = (OwnedEventId, RelationType);

    fn index() -> Option<&'static str> {
        Some(keys::EVENTS_RELATION)
    }
=======
impl IndexedKey<Event> for IndexedEventRelationKey {
    const INDEX: Option<&'static str> = Some(keys::EVENTS_RELATION);

    type KeyComponents = (OwnedEventId, RelationType);
>>>>>>> d68895f2

    fn encode(
        room_id: &RoomId,
        (related_event_id, relation_type): &(OwnedEventId, RelationType),
        serializer: &IndexeddbSerializer,
    ) -> Self {
        let room_id = serializer.encode_key_as_string(keys::ROOMS, room_id);
        let related_event_id =
            serializer.encode_key_as_string(keys::EVENTS_RELATION_RELATED_EVENTS, related_event_id);
        let relation_type = serializer
            .encode_key_as_string(keys::EVENTS_RELATION_RELATION_TYPES, relation_type.to_string());
        Self(room_id, related_event_id, relation_type)
    }
}

impl IndexedKeyBounds<Event> for IndexedEventRelationKey {
    fn lower_key(room_id: &RoomId, serializer: &IndexeddbSerializer) -> Self {
        let room_id = serializer.encode_key_as_string(keys::ROOMS, room_id);
        let related_event_id = String::from(INDEXED_KEY_LOWER_CHARACTER);
        let relation_type = String::from(INDEXED_KEY_LOWER_CHARACTER);
        Self(room_id, related_event_id, relation_type)
    }

    fn upper_key(room_id: &RoomId, serializer: &IndexeddbSerializer) -> Self {
        let room_id = serializer.encode_key_as_string(keys::ROOMS, room_id);
        let related_event_id = String::from(INDEXED_KEY_UPPER_CHARACTER);
        let relation_type = String::from(INDEXED_KEY_UPPER_CHARACTER);
        Self(room_id, related_event_id, relation_type)
    }
}

/// A representation of the relationship between two events (see
/// [`RelationType`](ruma::events::relation::RelationType))
pub type IndexedRelationType = String;

pub type IndexedEventContent = MaybeEncrypted;

/// Represents the [`GAPS`][1] object store.
///
/// [1]: crate::event_cache_store::migrations::v1::create_gaps_object_store
#[derive(Debug, Serialize, Deserialize)]
pub struct IndexedGap {
    /// The primary key of the object store
    pub id: IndexedGapIdKey,
    /// The (possibly) encrypted content of the gap
    pub content: IndexedGapContent,
}

impl Indexed for Gap {
    const OBJECT_STORE: &'static str = keys::GAPS;

    type IndexedType = IndexedGap;
    type Error = CryptoStoreError;

    fn to_indexed(
        &self,
        room_id: &RoomId,
        serializer: &IndexeddbSerializer,
    ) -> Result<Self::IndexedType, Self::Error> {
        Ok(IndexedGap {
            id: <IndexedGapIdKey as IndexedKey<Gap>>::encode(
                room_id,
                &ChunkIdentifier::new(self.chunk_identifier),
                serializer,
            ),
            content: serializer.maybe_encrypt_value(self)?,
        })
    }

    fn from_indexed(
        indexed: Self::IndexedType,
        serializer: &IndexeddbSerializer,
    ) -> Result<Self, Self::Error> {
        serializer.maybe_decrypt_value(indexed.content)
    }
}

/// The primary key of the [`GAPS`][1] object store, which is constructed from:
///
/// - The (possibly) encrypted Room ID
/// - The Chunk ID
///
/// [1]: crate::event_cache_store::migrations::v1::create_gaps_object_store
pub type IndexedGapIdKey = IndexedChunkIdKey;

impl IndexedKey<Gap> for IndexedGapIdKey {
    type KeyComponents = <IndexedChunkIdKey as IndexedKey<Chunk>>::KeyComponents;

    fn encode(
        room_id: &RoomId,
        components: &Self::KeyComponents,
        serializer: &IndexeddbSerializer,
    ) -> Self {
        <IndexedChunkIdKey as IndexedKey<Chunk>>::encode(room_id, components, serializer)
    }
}

impl IndexedKeyComponentBounds<Gap> for IndexedGapIdKey {
    fn lower_key_components() -> Self::KeyComponents {
        <Self as IndexedKeyComponentBounds<Chunk>>::lower_key_components()
    }

    fn upper_key_components() -> Self::KeyComponents {
        <Self as IndexedKeyComponentBounds<Chunk>>::upper_key_components()
    }
}

pub type IndexedGapContent = MaybeEncrypted;<|MERGE_RESOLUTION|>--- conflicted
+++ resolved
@@ -29,11 +29,7 @@
 
 use matrix_sdk_base::linked_chunk::ChunkIdentifier;
 use matrix_sdk_crypto::CryptoStoreError;
-<<<<<<< HEAD
-use ruma::{events::relation::RelationType, OwnedEventId, RoomId};
-=======
 use ruma::{events::relation::RelationType, EventId, OwnedEventId, RoomId};
->>>>>>> d68895f2
 use serde::{Deserialize, Serialize};
 use thiserror::Error;
 
@@ -46,12 +42,6 @@
     serializer::{IndexeddbSerializer, MaybeEncrypted},
 };
 
-<<<<<<< HEAD
-#[derive(Debug, Copy, Clone)]
-pub enum IndexedKeyRange<K> {
-    Only(K),
-    Bound(K, K),
-=======
 /// The first unicode character, and hence the lower bound for IndexedDB keys
 /// (or key components) which are represented as strings.
 ///
@@ -98,16 +88,12 @@
     /// [1]: https://developer.mozilla.org/en-US/docs/Web/API/IDBKeyRange/bound
     Bound(K, K),
     /// Represents an inclusive range of all keys of type `K`.
->>>>>>> d68895f2
     All,
 }
 
 impl<C> IndexedKeyRange<&C> {
-<<<<<<< HEAD
-=======
     /// Encodes a range of key components of type `K::KeyComponents`
     /// into a range of keys of type `K`.
->>>>>>> d68895f2
     pub fn encoded<T, K>(
         &self,
         room_id: &RoomId,
@@ -141,7 +127,6 @@
         Self::Only(value)
     }
 }
-<<<<<<< HEAD
 
 /// A type that wraps a (de)serialized value `value` and associates it
 /// with an identifier, `id`.
@@ -154,25 +139,6 @@
     pub id: String,
     pub value: MaybeEncrypted,
 }
-/// The first unicode character, and hence the lower bound for IndexedDB keys
-/// (or key components) which are represented as strings.
-///
-/// This value is useful for constructing a key range over all strings when used
-/// in conjunction with [`INDEXED_KEY_UPPER_CHARACTER`].
-const INDEXED_KEY_LOWER_CHARACTER: char = '\u{0000}';
-
-/// The last unicode character in the [Basic Multilingual Plane][1]. This seems
-/// like a reasonable place to set the upper bound for IndexedDB keys (or key
-/// components) which are represented as strings, though one could
-/// theoretically set it to `\u{10FFFF}`.
-///
-/// This value is useful for constructing a key range over all strings when used
-/// in conjunction with [`INDEXED_KEY_LOWER_CHARACTER`].
-///
-/// [1]: https://en.wikipedia.org/wiki/Plane_(Unicode)#Basic_Multilingual_Plane
-const INDEXED_KEY_UPPER_CHARACTER: char = '\u{FFFF}';
-=======
->>>>>>> d68895f2
 
 /// Represents the [`LINKED_CHUNKS`][1] object store.
 ///
@@ -292,17 +258,9 @@
 }
 
 impl IndexedKey<Chunk> for IndexedNextChunkIdKey {
-<<<<<<< HEAD
+    const INDEX: Option<&'static str> = Some(keys::LINKED_CHUNKS_NEXT);
+
     type KeyComponents = Option<ChunkIdentifier>;
-
-    fn index() -> Option<&'static str> {
-        Some(keys::LINKED_CHUNKS_NEXT)
-    }
-=======
-    const INDEX: Option<&'static str> = Some(keys::LINKED_CHUNKS_NEXT);
-
-    type KeyComponents = Option<ChunkIdentifier>;
->>>>>>> d68895f2
 
     fn encode(
         room_id: &RoomId,
@@ -326,10 +284,7 @@
     fn lower_key_components() -> Self::KeyComponents {
         None
     }
-<<<<<<< HEAD
-=======
-
->>>>>>> d68895f2
+
     fn upper_key_components() -> Self::KeyComponents {
         Some(ChunkIdentifier::new(js_sys::Number::MAX_SAFE_INTEGER as u64))
     }
@@ -410,29 +365,6 @@
     fn encode(room_id: &RoomId, event_id: &OwnedEventId, serializer: &IndexeddbSerializer) -> Self {
         let room_id = serializer.encode_key_as_string(keys::ROOMS, room_id);
         let event_id = serializer.encode_key_as_string(keys::EVENTS, event_id);
-<<<<<<< HEAD
-        IndexedEventIdKey::new(room_id, event_id)
-    }
-}
-
-impl IndexedKeyBounds<Event> for IndexedEventIdKey {
-    fn lower_key(room_id: &RoomId, serializer: &IndexeddbSerializer) -> Self {
-        let room_id = serializer.encode_key_as_string(keys::ROOMS, room_id);
-        let event_id = String::from(INDEXED_KEY_LOWER_CHARACTER);
-        Self(room_id, event_id)
-    }
-
-    fn upper_key(room_id: &RoomId, serializer: &IndexeddbSerializer) -> Self {
-        let room_id = serializer.encode_key_as_string(keys::ROOMS, room_id);
-        let event_id = String::from(INDEXED_KEY_UPPER_CHARACTER);
-        Self(room_id, event_id)
-    }
-}
-
-impl IndexedEventIdKey {
-    pub fn new(room_id: IndexedRoomId, event_id: IndexedEventId) -> Self {
-        Self(room_id, event_id)
-=======
         Self(room_id, event_id)
     }
 }
@@ -444,7 +376,6 @@
 
     fn upper_key_components() -> Self::KeyComponents {
         OwnedEventId::try_from(format!("${INDEXED_KEY_UPPER_CHARACTER}")).expect("valid event id")
->>>>>>> d68895f2
     }
 }
 
@@ -462,17 +393,9 @@
 pub struct IndexedEventPositionKey(IndexedRoomId, IndexedChunkId, IndexedEventPositionIndex);
 
 impl IndexedKey<Event> for IndexedEventPositionKey {
-<<<<<<< HEAD
+    const INDEX: Option<&'static str> = Some(keys::EVENTS_POSITION);
+
     type KeyComponents = Position;
-
-    fn index() -> Option<&'static str> {
-        Some(keys::EVENTS_POSITION)
-    }
-=======
-    const INDEX: Option<&'static str> = Some(keys::EVENTS_POSITION);
-
-    type KeyComponents = Position;
->>>>>>> d68895f2
 
     fn encode(room_id: &RoomId, position: &Position, serializer: &IndexeddbSerializer) -> Self {
         let room_id = serializer.encode_key_as_string(keys::ROOMS, room_id);
@@ -506,7 +429,6 @@
 #[derive(Debug, Serialize, Deserialize)]
 pub struct IndexedEventRelationKey(IndexedRoomId, IndexedEventId, IndexedRelationType);
 
-<<<<<<< HEAD
 impl IndexedEventRelationKey {
     pub fn set_related_event_id(
         &self,
@@ -522,17 +444,9 @@
 }
 
 impl IndexedKey<Event> for IndexedEventRelationKey {
+    const INDEX: Option<&'static str> = Some(keys::EVENTS_RELATION);
+
     type KeyComponents = (OwnedEventId, RelationType);
-
-    fn index() -> Option<&'static str> {
-        Some(keys::EVENTS_RELATION)
-    }
-=======
-impl IndexedKey<Event> for IndexedEventRelationKey {
-    const INDEX: Option<&'static str> = Some(keys::EVENTS_RELATION);
-
-    type KeyComponents = (OwnedEventId, RelationType);
->>>>>>> d68895f2
 
     fn encode(
         room_id: &RoomId,
