--- conflicted
+++ resolved
@@ -945,24 +945,14 @@
     /// # let _ = async {
     /// client
     ///     .register_event_handler(
-<<<<<<< HEAD
     ///         |ev: SyncMessageEvent<MessageEventContent>,
     ///          room: Room,
     ///          client: Client| async move {
-=======
-    ///         |ev: SyncStateEvent<TopicEventContent>, room: Room, client: Client| async move {
->>>>>>> d6d51ef4
     ///             // Common usage: Room event plus room and client.
     ///         },
     ///     )
     ///     .await
     ///     .register_event_handler(
-<<<<<<< HEAD
-    ///         |ev: SyncStateEvent<TopicEventContent>| async move {
-    ///             // Also possible: Omit any or all arguments after the first.
-    ///         }
-    ///     ).await;
-=======
     ///         |ev: SyncMessageEvent<MessageEventContent>,
     ///          room: Room,
     ///          encryption_info: Option<EncryptionInfo>| async move {
@@ -971,11 +961,12 @@
     ///         },
     ///     )
     ///     .await
-    ///     .register_event_handler(|ev: SyncStateEvent<TopicEventContent>| async move {
-    ///         // You can omit any or all arguments after the first.
-    ///     })
+    ///     .register_event_handler(
+    ///         |ev: SyncStateEvent<TopicEventContent>| async move {
+    ///             // You can omit any or all arguments after the first.
+    ///         }
+    ///     )
     ///     .await;
->>>>>>> d6d51ef4
     ///
     /// // Custom events work exactly the same way, you just need to declare
     /// // the content struct and use the EventContent derive macro on it.
