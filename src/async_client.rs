--- conflicted
+++ resolved
@@ -37,12 +37,8 @@
 
 use crate::api;
 use crate::base_client::Client as BaseClient;
-<<<<<<< HEAD
-use crate::base_client::Room;
-=======
 use crate::models::Room;
 use crate::error::{Error, InnerError};
->>>>>>> bb89db30
 use crate::session::Session;
 use crate::VERSION;
 use crate::{Error, Result};
@@ -270,11 +266,7 @@
     pub fn base_client(&self) -> Arc<RwLock<BaseClient>> {
         Arc::clone(&self.base_client)
     }
-<<<<<<< HEAD
-
-=======
     
->>>>>>> bb89db30
     /// Calculate the room name from a `RoomId`, returning a string.
     pub async fn get_room_name(&self, room_id: &str) -> Option<String> {
         self.base_client.read().await.calculate_room_name(room_id)
@@ -429,11 +421,10 @@
                         .await
                 };
 
-<<<<<<< HEAD
                 if let Some(e) = decrypted_event {
                     *event = e;
                 }
-=======
+                
                 for presence in &response.presence.events {
                     let mut client = self.base_client.write().await;
                     if let EventResult::Ok(e) = presence {
@@ -442,7 +433,6 @@
                 }
 
                 let event = Arc::new(event.clone());
->>>>>>> bb89db30
 
                 let callbacks = {
                     let mut cb_futures = self.event_callbacks.lock().unwrap();
