--- conflicted
+++ resolved
@@ -27,10 +27,7 @@
     member::{MemberEvent, MembershipState},
     name::NameEvent,
 };
-<<<<<<< HEAD
-=======
 use crate::events::presence::PresenceEvent;
->>>>>>> bb89db30
 use crate::events::EventResult;
 use crate::identifiers::RoomAliasId;
 use crate::session::Session;
@@ -61,253 +58,6 @@
 }
 
 #[derive(Debug)]
-<<<<<<< HEAD
-/// A Matrix room member.
-pub struct RoomMember {
-    /// The unique mxid of the user.
-    pub user_id: UserId,
-    /// The human readable name of the user.
-    pub display_name: Option<String>,
-    /// The matrix url of the users avatar.
-    pub avatar_url: Option<String>,
-    /// The users power level.
-    pub power_level: u8,
-}
-
-#[derive(Debug)]
-/// A Matrix rooom.
-pub struct Room {
-    /// The unique id of the room.
-    pub room_id: String,
-    /// The name of the room, clients use this to represent a room.
-    pub room_name: RoomName,
-    /// The mxid of our own user.
-    pub own_user_id: UserId,
-    /// The mxid of the room creator.
-    pub creator: Option<UserId>,
-    /// The map of room members.
-    pub members: HashMap<UserId, RoomMember>,
-    /// A list of users that are currently typing.
-    pub typing_users: Vec<UserId>,
-    /// A flag indicating if the room is encrypted.
-    pub encrypted: bool,
-}
-
-impl RoomName {
-    pub fn push_alias(&mut self, alias: RoomAliasId) -> bool {
-        self.aliases.push(alias);
-        true
-    }
-
-    pub fn set_canonical(&mut self, alias: RoomAliasId) -> bool {
-        self.canonical_alias = Some(alias);
-        true
-    }
-
-    pub fn set_name(&mut self, name: &str) -> bool {
-        self.name = Some(name.to_string());
-        true
-    }
-
-    pub fn calculate_name(&self, room_id: &str, members: &HashMap<UserId, RoomMember>) -> String {
-        // https://github.com/matrix-org/matrix-js-sdk/blob/33941eb37bffe41958ba9887fc8070dfb1a0ee76/src/models/room.js#L1823
-        // the order in which we check for a name ^^
-        if let Some(name) = &self.name {
-            name.clone()
-        } else if let Some(alias) = &self.canonical_alias {
-            alias.alias().to_string()
-        } else if !self.aliases.is_empty() {
-            self.aliases[0].alias().to_string()
-        } else {
-            // TODO
-            let mut names = members
-                .values()
-                .flat_map(|m| m.display_name.clone())
-                .take(3)
-                .collect::<Vec<_>>();
-
-            if names.is_empty() {
-                // TODO implement the rest of matrix-js-sdk handling of room names
-                format!("Room {}", room_id)
-            } else {
-                // stabilize order
-                names.sort();
-                names.join(", ")
-            }
-        }
-    }
-}
-
-impl Room {
-    /// Create a new room.
-    ///
-    /// # Arguments
-    ///
-    /// * `room_id` - The unique id of the room.
-    ///
-    /// * `own_user_id` - The mxid of our own user.
-    pub fn new(room_id: &str, own_user_id: &str) -> Self {
-        Room {
-            room_id: room_id.to_string(),
-            room_name: RoomName::default(),
-            own_user_id: own_user_id.to_owned(),
-            creator: None,
-            members: HashMap::new(),
-            typing_users: Vec::new(),
-            encrypted: false,
-        }
-    }
-
-    fn add_member(&mut self, event: &MemberEvent) -> bool {
-        if self.members.contains_key(&event.state_key) {
-            return false;
-        }
-
-        let member = RoomMember {
-            user_id: event.state_key.clone(),
-            display_name: event.content.displayname.clone(),
-            avatar_url: event.content.avatar_url.clone(),
-            power_level: 0,
-        };
-
-        self.members.insert(event.state_key.clone(), member);
-
-        true
-    }
-
-    fn remove_member(&mut self, event: &MemberEvent) -> bool {
-        if !self.members.contains_key(&event.state_key) {
-            return false;
-        }
-
-        true
-    }
-
-    fn update_joined_member(&mut self, event: &MemberEvent) -> bool {
-        if let Some(member) = self.members.get_mut(&event.state_key) {
-            member.display_name = event.content.displayname.clone();
-            member.avatar_url = event.content.avatar_url.clone();
-        }
-
-        false
-    }
-
-    fn handle_join(&mut self, event: &MemberEvent) -> bool {
-        match &event.prev_content {
-            Some(c) => match c.membership {
-                MembershipState::Join => self.update_joined_member(event),
-                MembershipState::Invite => self.add_member(event),
-                MembershipState::Leave => self.remove_member(event),
-                _ => false,
-            },
-            None => self.add_member(event),
-        }
-    }
-
-    fn handle_leave(&mut self, _event: &MemberEvent) -> bool {
-        false
-    }
-
-    /// Handle a room.member updating the room state if necessary.
-    ///
-    /// Returns true if the joined member list changed, false otherwise.
-    pub fn handle_membership(&mut self, event: &MemberEvent) -> bool {
-        match event.content.membership {
-            MembershipState::Join => self.handle_join(event),
-            MembershipState::Leave => self.handle_leave(event),
-            MembershipState::Ban => self.handle_leave(event),
-            MembershipState::Invite => false,
-            MembershipState::Knock => false,
-            _ => false,
-        }
-    }
-
-    /// Add to the list of `RoomAliasId`s.
-    fn room_aliases(&mut self, alias: &RoomAliasId) -> bool {
-        self.room_name.push_alias(alias.clone());
-        true
-    }
-
-    /// RoomAliasId is `#alias:hostname` and `port`
-    fn canonical_alias(&mut self, alias: &RoomAliasId) -> bool {
-        self.room_name.set_canonical(alias.clone());
-        true
-    }
-
-    fn name_room(&mut self, name: &str) -> bool {
-        self.room_name.set_name(name);
-        true
-    }
-
-    /// Handle a room.aliases event, updating the room state if necessary.
-    ///
-    /// Returns true if the room name changed, false otherwise.
-    pub fn handle_room_aliases(&mut self, event: &AliasesEvent) -> bool {
-        match event.content.aliases.as_slice() {
-            [alias] => self.room_aliases(alias),
-            [alias, ..] => self.room_aliases(alias),
-            _ => false,
-        }
-    }
-
-    /// Handle a room.canonical_alias event, updating the room state if necessary.
-    ///
-    /// Returns true if the room name changed, false otherwise.
-    pub fn handle_canonical(&mut self, event: &CanonicalAliasEvent) -> bool {
-        match &event.content.alias {
-            Some(name) => self.canonical_alias(&name),
-            _ => false,
-        }
-    }
-
-    /// Handle a room.name event, updating the room state if necessary.
-    ///
-    /// Returns true if the room name changed, false otherwise.
-    pub fn handle_room_name(&mut self, event: &NameEvent) -> bool {
-        match event.content.name() {
-            Some(name) => self.name_room(name),
-            _ => false,
-        }
-    }
-
-    /// Receive a timeline event for this room and update the room state.
-    ///
-    /// Returns true if the joined member list changed, false otherwise.
-    ///
-    /// # Arguments
-    ///
-    /// * `event` - The event of the room.
-    pub fn receive_timeline_event(&mut self, event: &RoomEvent) -> bool {
-        match event {
-            RoomEvent::RoomMember(m) => self.handle_membership(m),
-            RoomEvent::RoomName(n) => self.handle_room_name(n),
-            RoomEvent::RoomCanonicalAlias(ca) => self.handle_canonical(ca),
-            RoomEvent::RoomAliases(a) => self.handle_room_aliases(a),
-            _ => false,
-        }
-    }
-
-    /// Receive a state event for this room and update the room state.
-    ///
-    /// Returns true if the joined member list changed, false otherwise.
-    ///
-    /// # Arguments
-    ///
-    /// * `event` - The event of the room.
-    pub fn receive_state_event(&mut self, event: &StateEvent) -> bool {
-        match event {
-            StateEvent::RoomMember(m) => self.handle_membership(m),
-            StateEvent::RoomName(n) => self.handle_room_name(n),
-            StateEvent::RoomCanonicalAlias(ca) => self.handle_canonical(ca),
-            StateEvent::RoomAliases(a) => self.handle_room_aliases(a),
-            _ => false,
-        }
-    }
-}
-
-#[derive(Debug)]
-=======
->>>>>>> bb89db30
 /// A no IO Client implementation.
 ///
 /// This Client is a state machine that receives responses and events and
@@ -386,17 +136,6 @@
         })
     }
 
-<<<<<<< HEAD
-=======
-    pub(crate) fn calculate_room_name(&self, room_id: &str) -> Option<String> {
-        self.joined_rooms.get(room_id).and_then(|r| {
-            r.read()
-                .map(|r| r.room_name.calculate_name(room_id, &r.members))
-                .ok()
-        })
-    }
-
->>>>>>> bb89db30
     pub(crate) fn calculate_room_names(&self) -> Vec<String> {
         self.joined_rooms
             .iter()
@@ -408,11 +147,7 @@
             .collect()
     }
 
-<<<<<<< HEAD
     pub(crate) fn get_or_create_room(&mut self, room_id: &str) -> &mut Arc<RwLock<Room>> {
-=======
-    fn get_or_create_room(&mut self, room_id: &str) -> &mut Arc<RwLock<Room>> {
->>>>>>> bb89db30
         #[allow(clippy::or_fun_call)]
         self.joined_rooms
             .entry(room_id.to_string())
