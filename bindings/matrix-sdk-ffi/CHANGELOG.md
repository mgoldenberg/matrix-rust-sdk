# Changelog

All notable changes to this project will be documented in this file.

<!-- next-header -->

## [Unreleased] - ReleaseDate

<<<<<<< HEAD
=======
### Features

- Add `NotificationRoomInfo::topic` to the `NotificationRoomInfo` struct, which
  contains the topic of the room. This is useful for displaying the room topic
  in notifications. ([#5300](https://github.com/matrix-org/matrix-rust-sdk/pull/5300))
- Add `EmbeddedEventDetails::timestamp` and `EmbeddedEventDetails::event_or_transaction_id`
  which are already available in regular timeline items.
  ([#5331](https://github.com/matrix-org/matrix-rust-sdk/pull/5331))
- `RoomListService::subscribe_to_rooms` becomes `async` and automatically calls
  `matrix_sdk::latest_events::LatestEvents::listen_to_room`
  ([#5369](https://github.com/matrix-org/matrix-rust-sdk/pull/5369))

>>>>>>> d68895f2
### Refactor

- Adjust features in the `matrix-sdk-ffi` crate to expose more platform-specific knobs.
  Previously the `matrix-sdk-ffi` was configured primarily by target configs, choosing
<<<<<<< HEAD
  between the tls flavor (`rustls-tls` or `native-tls`) and features like `sentry` based 
=======
  between the tls flavor (`rustls-tls` or `native-tls`) and features like `sentry` based
>>>>>>> d68895f2
  purely on the target. As we work to add an additional Wasm target to this crate,
  the cross product of target specific features has become somewhat chaotic, and we
  have shifted to externalize these choices as feature flags.

  To maintain existing compatibility on the major platforms, these features should be used:
  Android: `"bundled-sqlite,unstable-msc4274,rustls-tls,sentry"`
  iOS: `"bundled-sqlite,unstable-msc4274,native-tls,sentry"`
  Javascript/Wasm: `"unstable-msc4274,native-tls"`

<<<<<<< HEAD
  In the future additional choices (such as session storage, `sqlite` and `indexeddb`) 
=======
  In the future additional choices (such as session storage, `sqlite` and `indexeddb`)
>>>>>>> d68895f2
  will likely be added as well.

Breaking changes:

- `Client::reset_server_capabilities` has been renamed to `Client::reset_server_info`.
  ([#5167](https://github.com/matrix-org/matrix-rust-sdk/pull/5167))
<<<<<<< HEAD
=======
- `RoomPreview::join_rule`, `NotificationItem::join_rule`, `RoomInfo::is_public`, and
  `Room::is_public()` return values are now optional. They will be set to `None` if the join rule
  state event is missing for a given room. `NotificationRoomInfo::is_public` has been removed;
  callers can inspect the value of `NotificationItem::join_rule` to determine if the room is public
  (i.e. if the join rule is `Public`).
  ([#5278](https://github.com/matrix-org/matrix-rust-sdk/pull/5278))
>>>>>>> d68895f2

## [0.12.0] - 2025-06-10

Breaking changes:

- `Client::send_call_notification_if_needed` now returns `Result<bool>` instead of `Result<()>` so we can check if
  the event was sent.
- `Client::upload_avatar` and `Timeline::send_attachment` now may fail if a file too large for the homeserver media
  config is uploaded.
- `UploadParameters` replaces field `filename: String` with `source: UploadSource`.
  `UploadSource` is an enum which may take a filename or a filename and bytes, which
  allows a foreign language to read file contents natively and then pass those contents to
  the foreign function when uploading a file through the `Timeline`.
  ([#4948](https://github.com/matrix-org/matrix-rust-sdk/pull/4948))
- `RoomInfo` replaces its field `is_tombstoned: bool` with `tombstone: Option<RoomTombstoneInfo>`,
  containing the data needed to implement the room migration UI, a message and the replacement room id.
  ([#5027](https://github.com/matrix-org/matrix-rust-sdk/pull/5027))

Additions:

- `Client::subscribe_to_room_info` allows clients to subscribe to room info updates in rooms which may not be known yet.
  This is useful when displaying a room preview for an unknown room, so when we receive any membership change for it,
  we can automatically update the UI.
- `Client::get_max_media_upload_size` to get the max size of a request sent to the homeserver so we can tweak our media
  uploads by compressing/transcoding the media.
- Add `ClientBuilder::enable_share_history_on_invite` to enable experimental support for sharing encrypted room history on invite, per [MSC4268](https://github.com/matrix-org/matrix-spec-proposals/pull/4268).
  ([#5141](https://github.com/matrix-org/matrix-rust-sdk/pull/5141))
- Support for adding a Sentry layer to the FFI bindings has been added. Only `tracing` statements with
  the field `sentry=true` will be forwarded to Sentry, in addition to default Sentry filters.
- Add room topic string to `StateEventContent`
- Add `UploadSource` for representing upload data - this is analogous to `matrix_sdk_ui::timeline::AttachmentSource`
- Add `Client::observe_account_data_event` and `Client::observe_room_account_data_event` to
  subscribe to global and room account data changes.
  ([#4994](https://github.com/matrix-org/matrix-rust-sdk/pull/4994))
- Add `Timeline::send_gallery` to send MSC4274-style galleries.
  ([#5163](https://github.com/matrix-org/matrix-rust-sdk/pull/5163))
- Add `reply_params` to `GalleryUploadParameters` to allow sending galleries as (threaded) replies.
  ([#5173](https://github.com/matrix-org/matrix-rust-sdk/pull/5173))

Breaking changes:

- `contacts` has been removed from `OidcConfiguration` (it was unused since the switch to OAuth).

## [0.11.0] - 2025-04-11

Breaking changes:

- `TracingConfiguration` now includes a new field `trace_log_packs`, which gives a convenient way
  to set the TRACE log level for multiple targets related to a given feature.
  ([#4824](https://github.com/matrix-org/matrix-rust-sdk/pull/4824))

- `setup_tracing` has been renamed `init_platform`; in addition to the `TracingConfiguration`
  parameter it also now takes a boolean indicating whether to spawn a minimal tokio runtime for the
  application; in general for main app processes this can be set to `false`, and memory-constrained
  programs can set it to `true`.

- Matrix client API errors coming from API responses will now be mapped to `ClientError::MatrixApi`, containing both the
  original message and the associated error code and kind.

- `EventSendState` now has two additional variants: `CrossSigningNotSetup` and
  `SendingFromUnverifiedDevice`. These indicate that your own device is not
  properly cross-signed, which is a requirement when using the identity-based
  strategy, and can only be returned when using the identity-based strategy.

  In addition, the `VerifiedUserHasUnsignedDevice` and
  `VerifiedUserChangedIdentity` variants can be returned when using the
  identity-based strategy, in addition to when using the device-based strategy
  with `error_on_verified_user_problem` is set.

- `EventSendState` now has two additional variants: `VerifiedUserHasUnsignedDevice` and
  `VerifiedUserChangedIdentity`. These reflect problems with verified users in the room
  and as such can only be returned when the room key recipient strategy has
  `error_on_verified_user_problem` set.

- The `AuthenticationService` has been removed:
    - Instead of calling `configure_homeserver`, build your own client with the `serverNameOrHomeserverUrl` builder
      method to keep the same behaviour.
        - The parts of `AuthenticationError` related to discovery will be represented in the `ClientBuildError` returned
          when calling `build()`.
    - The remaining methods can be found on the built `Client`.
        - There is a new `abortOidcLogin` method that should be called if the webview is dismissed without a callback (
          or fails to present).
        - The rest of `AuthenticationError` is now found in the OidcError type.

- `OidcAuthenticationData` is now called `OidcAuthorizationData`.

- The `get_element_call_required_permissions` function now requires the device_id.

- Some `OidcPrompt` cases have been removed (`None`, `SelectAccount`).

- `Room::is_encrypted` is replaced by `Room::latest_encryption_state`
  which returns a value of the new `EncryptionState` enum; another
  `Room::encryption_state` non-async and infallible method is added to get the
  `EncryptionState` without running a network request.
  ([#4777](https://github.com/matrix-org/matrix-rust-sdk/pull/4777)). One can
  safely replace:

  ```rust
  room.is_encrypted().await?
  ```

  by

  ```rust
  room.latest_encryption_state().await?.is_encrypted()
  ```

- `ClientBuilder::passphrase` is renamed `session_passphrase`
  ([#4870](https://github.com/matrix-org/matrix-rust-sdk/pull/4870/))

- Merge `Timeline::send_thread_reply` into `Timeline::send_reply`. This
  changes the parameters of `send_reply` which now requires passing the
  event ID (and thread reply behaviour) inside a `ReplyParameters` struct.
  ([#4880](https://github.com/matrix-org/matrix-rust-sdk/pull/4880/))

- The `dynamic_registrations_file` field of `OidcConfiguration` was removed.
  Clients are supposed to re-register with the homeserver for every login.

- `RoomPreview::own_membership_details` is now `RoomPreview::member_with_sender_info`, takes any user id and returns an `Option<RoomMemberWithSenderInfo>`.

Additions:

- Add `Encryption::get_user_identity` which returns `UserIdentity`
- Add `ClientBuilder::room_key_recipient_strategy`
- Add `Room::send_raw`
- Add `NotificationSettings::set_custom_push_rule`
- Expose `withdraw_verification` to `UserIdentity`
- Expose `report_room` to `Room`
- Add `RoomInfo::encryption_state`
  ([#4788](https://github.com/matrix-org/matrix-rust-sdk/pull/4788))
- Add `Timeline::send_thread_reply` for clients that need to start threads
  themselves.
  ([4819](https://github.com/matrix-org/matrix-rust-sdk/pull/4819))
- Add `ClientBuilder::session_pool_max_size`, `::session_cache_size` and `::session_journal_size_limit` to control the stores configuration, especially their memory consumption
  ([#4870](https://github.com/matrix-org/matrix-rust-sdk/pull/4870/))
- Add `ClientBuilder::system_is_memory_constrained` to indicate that the system
  has less memory available than the current standard
  ([#4894](https://github.com/matrix-org/matrix-rust-sdk/pull/4894))
- Add `Room::member_with_sender_info` to get both a room member's info and for the user who sent the `m.room.member` event the `RoomMember` is based on.<|MERGE_RESOLUTION|>--- conflicted
+++ resolved
@@ -6,8 +6,6 @@
 
 ## [Unreleased] - ReleaseDate
 
-<<<<<<< HEAD
-=======
 ### Features
 
 - Add `NotificationRoomInfo::topic` to the `NotificationRoomInfo` struct, which
@@ -20,16 +18,11 @@
   `matrix_sdk::latest_events::LatestEvents::listen_to_room`
   ([#5369](https://github.com/matrix-org/matrix-rust-sdk/pull/5369))
 
->>>>>>> d68895f2
 ### Refactor
 
 - Adjust features in the `matrix-sdk-ffi` crate to expose more platform-specific knobs.
   Previously the `matrix-sdk-ffi` was configured primarily by target configs, choosing
-<<<<<<< HEAD
-  between the tls flavor (`rustls-tls` or `native-tls`) and features like `sentry` based 
-=======
   between the tls flavor (`rustls-tls` or `native-tls`) and features like `sentry` based
->>>>>>> d68895f2
   purely on the target. As we work to add an additional Wasm target to this crate,
   the cross product of target specific features has become somewhat chaotic, and we
   have shifted to externalize these choices as feature flags.
@@ -39,26 +32,19 @@
   iOS: `"bundled-sqlite,unstable-msc4274,native-tls,sentry"`
   Javascript/Wasm: `"unstable-msc4274,native-tls"`
 
-<<<<<<< HEAD
-  In the future additional choices (such as session storage, `sqlite` and `indexeddb`) 
-=======
   In the future additional choices (such as session storage, `sqlite` and `indexeddb`)
->>>>>>> d68895f2
   will likely be added as well.
 
 Breaking changes:
 
 - `Client::reset_server_capabilities` has been renamed to `Client::reset_server_info`.
   ([#5167](https://github.com/matrix-org/matrix-rust-sdk/pull/5167))
-<<<<<<< HEAD
-=======
 - `RoomPreview::join_rule`, `NotificationItem::join_rule`, `RoomInfo::is_public`, and
   `Room::is_public()` return values are now optional. They will be set to `None` if the join rule
   state event is missing for a given room. `NotificationRoomInfo::is_public` has been removed;
   callers can inspect the value of `NotificationItem::join_rule` to determine if the room is public
   (i.e. if the join rule is `Public`).
   ([#5278](https://github.com/matrix-org/matrix-rust-sdk/pull/5278))
->>>>>>> d68895f2
 
 ## [0.12.0] - 2025-06-10
 
