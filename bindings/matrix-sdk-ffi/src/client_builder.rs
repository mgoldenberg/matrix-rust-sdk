--- conflicted
+++ resolved
@@ -4,13 +4,9 @@
 #[cfg(not(target_family = "wasm"))]
 use matrix_sdk::reqwest::Certificate;
 use matrix_sdk::{
-<<<<<<< HEAD
-    crypto::{types::qr_login::QrCodeModeData, CollectStrategy, TrustRequirement},
-=======
     crypto::{
         types::qr_login::QrCodeModeData, CollectStrategy, DecryptionSettings, TrustRequirement,
     },
->>>>>>> d68895f2
     encryption::{BackupDownloadStrategy, EncryptionSettings},
     event_cache::EventCacheError,
     ruma::{ServerName, UserId},
